package project

import (
	"context"
	"encoding/json"
	"fmt"
	"path"
	"path/filepath"
	"sync"

	"github.com/dagger/dagger/core"
	"github.com/dagger/dagger/core/pipeline"
	"github.com/dagger/dagger/router"
	"github.com/dagger/graphql"
	"github.com/dagger/graphql/language/ast"
	"github.com/dagger/graphql/language/parser"
	"github.com/moby/buildkit/client/llb"
	bkgw "github.com/moby/buildkit/frontend/gateway/client"
	specs "github.com/opencontainers/image-spec/specs-go/v1"
)

const (
	schemaPath     = "/schema.graphql"
	entrypointPath = "/entrypoint"

	fsMountPath  = "/mnt"
	tmpMountPath = "/tmp"

	inputMountPath = "/inputs"
	inputFile      = "/dagger.json"

	outputMountPath = "/outputs"
	outputFile      = "/dagger.json"
)

type State struct {
	config     Config
	workdir    *core.Directory
	configPath string

	schema     string
	schemaOnce sync.Once

	extensions     []*State
	extensionsOnce sync.Once

	resolvers     router.Resolvers
	resolversOnce sync.Once
}

func Load(
	ctx context.Context,
	workdir *core.Directory,
	configPath string,
	cache map[string]*State,
	cacheMu *sync.RWMutex,
	gw bkgw.Client,
) (*State, error) {
	file, err := workdir.File(ctx, configPath)
	if err != nil {
		return nil, err
	}

	cfgBytes, err := file.Contents(ctx, gw)
	if err != nil {
		return nil, err
	}

	s := &State{
		workdir:    workdir,
		configPath: configPath,
		resolvers:  make(router.Resolvers),
	}
	if err := json.Unmarshal(cfgBytes, &s.config); err != nil {
		return nil, err
	}

	if s.config.Name == "" {
		return nil, fmt.Errorf("project name must be set")
	}
	cacheMu.Lock()
	defer cacheMu.Unlock()
	existing, ok := cache[s.config.Name]
	if ok {
		return existing, nil
	}
	cache[s.config.Name] = s
	return s, nil
}

func (p *State) Name() string {
	return p.config.Name
}

func (p *State) SDK() string {
	return p.config.SDK
}

func (p *State) Schema(ctx context.Context, gw bkgw.Client, platform specs.Platform) (string, error) {
	var rerr error
	p.schemaOnce.Do(func() {
		if p.config.SDK == "" {
			return
		}

		// first try to load a hardcoded schema
		// TODO: remove this once all extensions migrate to code-first
		schemaFile, err := p.workdir.File(ctx, path.Join(path.Dir(p.configPath), schemaPath))
		if err == nil {
			schemaBytes, err := schemaFile.Contents(ctx, gw)
			if err == nil {
				p.schema = string(schemaBytes)
				return
			}
		}

		// otherwise go ask the extension for its schema
		runtimeFS, err := p.Runtime(ctx, gw, platform)
		if err != nil {
			rerr = err
			return
		}
		// TODO(sipsma): handle relative path + platform?
		fsPayload, err := runtimeFS.ID.Decode()
		if err != nil {
			rerr = err
			return
		}

		wdPayload, err := p.workdir.ID.Decode()
		if err != nil {
			rerr = err
			return
		}

		fsState, err := fsPayload.State()
		if err != nil {
			rerr = err
			return
		}

		wdState, err := wdPayload.State()
		if err != nil {
			rerr = err
			return
		}

		st := fsState.Run(
			llb.Args([]string{entrypointPath, "-schema"}),
			llb.AddMount("/src", wdState, llb.Readonly),
			llb.ReadonlyRootFS(),
		)
		outputMnt := st.AddMount(outputMountPath, llb.Scratch())
		outputDef, err := outputMnt.Marshal(ctx, llb.Platform(platform))
		if err != nil {
			rerr = err
			return
		}
		res, err := gw.Solve(ctx, bkgw.SolveRequest{
			Definition: outputDef.ToPB(),
		})
		if err != nil {
			rerr = err
			return
		}
		ref, err := res.SingleRef()
		if err != nil {
			rerr = err
			return
		}
		outputBytes, err := ref.ReadFile(ctx, bkgw.ReadRequest{
			Filename: "/schema.graphql",
		})
		if err != nil {
			rerr = err
			return
		}
		p.schema = string(outputBytes)
	})
	return p.schema, rerr
}

func (p *State) Extensions(
	ctx context.Context,
	cache map[string]*State,
	cacheMu *sync.RWMutex,
	gw bkgw.Client,
	platform specs.Platform,
) ([]*State, error) {
	var rerr error
	p.extensionsOnce.Do(func() {
		p.extensions = make([]*State, 0, len(p.config.Extensions))
		for depName, dep := range p.config.Extensions {
			switch {
			case dep.Local != nil:
				depConfigPath := filepath.ToSlash(filepath.Join(filepath.Dir(p.configPath), dep.Local.Path))
				depState, err := Load(ctx, p.workdir, depConfigPath, cache, cacheMu, gw)
				if err != nil {
					rerr = err
					return
				}
				p.extensions = append(p.extensions, depState)
			case dep.Git != nil:
<<<<<<< HEAD
				gitFS, err := core.NewDirectory(ctx, llb.Git(dep.Git.Remote, dep.Git.Ref), "", pipeline.Path{}, platform)
=======
				gitFS, err := core.NewDirectory(ctx, llb.Git(dep.Git.Remote, dep.Git.Ref), "", core.PipelinePath{}, platform, nil)
>>>>>>> 84dffbbf
				if err != nil {
					rerr = err
					return
				}
				depState, err := Load(ctx, gitFS, dep.Git.Path, cache, cacheMu, gw)
				if err != nil {
					rerr = err
					return
				}
				p.extensions = append(p.extensions, depState)
			default:
				rerr = fmt.Errorf("unset extension %s", depName)
				return
			}
		}
	})
	return p.extensions, rerr
}

func (p *State) Resolvers(
	ctx context.Context,
	gw bkgw.Client,
	platform specs.Platform,
) (router.Resolvers, error) {
	var rerr error
	p.resolversOnce.Do(func() {
		if p.config.SDK == "" {
			return
		}

		runtimeFS, err := p.Runtime(ctx, gw, platform)
		if err != nil {
			rerr = err
			return
		}
		schema, err := p.Schema(ctx, gw, platform)
		if err != nil {
			rerr = err
			return
		}
		doc, err := parser.Parse(parser.ParseParams{Source: schema})
		if err != nil {
			rerr = err
			return
		}
		for _, def := range doc.Definitions {
			var obj *ast.ObjectDefinition

			if def, ok := def.(*ast.ObjectDefinition); ok {
				obj = def
			}

			if def, ok := def.(*ast.TypeExtensionDefinition); ok {
				obj = def.Definition
			}

			if obj == nil {
				continue
			}

			objResolver := router.ObjectResolver{}
			p.resolvers[obj.Name.Value] = objResolver
			for _, field := range obj.Fields {
				objResolver[field.Name.Value] = p.resolver(runtimeFS, p.config.SDK, gw, platform)
			}
		}
	})
	return p.resolvers, rerr
}

func (p *State) resolver(runtimeFS *core.Directory, sdk string, gw bkgw.Client, platform specs.Platform) graphql.FieldResolveFn {
	return router.ToResolver(func(ctx *router.Context, parent any, args any) (any, error) {
		pathArray := ctx.ResolveParams.Info.Path.AsArray()
		name := fmt.Sprintf("%+v", pathArray)

		resolverName := fmt.Sprintf("%s.%s", ctx.ResolveParams.Info.ParentType.Name(), ctx.ResolveParams.Info.FieldName)
		inputMap := map[string]interface{}{
			"resolver": resolverName,
			"args":     args,
			"parent":   parent,
		}
		inputBytes, err := json.Marshal(inputMap)
		if err != nil {
			return nil, err
		}
		input := llb.Scratch().File(llb.Mkfile(inputFile, 0644, inputBytes))

		// TODO(vito): handle relative path + platform?
		fsPayload, err := runtimeFS.ID.Decode()
		if err != nil {
			return nil, err
		}

		fsState, err := fsPayload.State()
		if err != nil {
			return nil, err
		}

		// TODO(vito): handle relative path + platform?
		wdPayload, err := p.workdir.ID.Decode()
		if err != nil {
			return nil, err
		}

		wdState, err := wdPayload.State()
		if err != nil {
			return nil, err
		}

		st := fsState.Run(
			llb.Args([]string{entrypointPath}),
			llb.AddEnv("_DAGGER_ENABLE_NESTING", ""),
			// make extensions compatible with the shim, in future we can actually enable retrieval of stdout/stderr
			llb.AddMount("/.dagger_meta_mount", llb.Scratch(), llb.Tmpfs()),
			llb.AddMount(inputMountPath, input, llb.Readonly),
			llb.AddMount(tmpMountPath, llb.Scratch(), llb.Tmpfs()),
		)

		if sdk == "go" {
			st.AddMount("/src", wdState, llb.Readonly) // TODO: not actually needed here, just makes go server code easier at moment
		}

		// TODO: /mnt should maybe be configurable?
		for path, dirID := range collectDirPaths(ctx.ResolveParams.Args, fsMountPath, nil) {
			dirPayload, err := dirID.Decode()
			if err != nil {
				return nil, err
			}

			dirSt, err := dirPayload.State()
			if err != nil {
				return nil, err
			}
			// TODO: it should be possible for this to be outputtable by the action; the only question
			// is how to expose that ability in a non-confusing way, just needs more thought
			st.AddMount(path, dirSt, llb.SourcePath(dirPayload.Dir), llb.ForceNoOutput)
		}

		// Mount in the parent type if it is a Filesystem
		// FIXME:(sipsma) got to be a better way than string matching parent type... But not easy
		// to just use go type matching because the parent result may be a Filesystem struct or
		// an untyped map[string]interface{}.
		if ctx.ResolveParams.Info.ParentType.Name() == "Directory" {
			var parentFS core.Directory
			bytes, err := json.Marshal(parent)
			if err != nil {
				return nil, err
			}
			if err := json.Unmarshal(bytes, &parentFS); err != nil {
				return nil, err
			}

			// TODO(vito): handle relative path + platform?
			fsPayload, err := parentFS.ID.Decode()
			if err != nil {
				return nil, err
			}

			fsState, err := fsPayload.State()
			if err != nil {
				return nil, err
			}

			// FIXME:(sipsma) not a good place to hardcode mounting this in, same as mounting in resolver args
			st.AddMount("/mnt/.parent", fsState, llb.ForceNoOutput)
		}

		outputMnt := st.AddMount(outputMountPath, llb.Scratch())
		outputDef, err := outputMnt.Marshal(ctx, llb.Platform(platform), llb.WithCustomName(name))
		if err != nil {
			return nil, err
		}

		res, err := gw.Solve(ctx, bkgw.SolveRequest{
			Definition: outputDef.ToPB(),
		})
		if err != nil {
			return nil, err
		}
		ref, err := res.SingleRef()
		if err != nil {
			return nil, err
		}
		outputBytes, err := ref.ReadFile(ctx, bkgw.ReadRequest{
			Filename: outputFile,
		})
		if err != nil {
			return nil, err
		}
		var output interface{}
		if err := json.Unmarshal(outputBytes, &output); err != nil {
			return nil, fmt.Errorf("failed to unmarshal output: %w", err)
		}
		return output, nil
	})
}

func collectDirPaths(arg interface{}, curPath string, dirPaths map[string]core.DirectoryID) map[string]core.DirectoryID {
	if dirPaths == nil {
		dirPaths = make(map[string]core.DirectoryID)
	}

	switch arg := arg.(type) {
	case core.DirectoryID:
		// TODO: make sure there can't be any shenanigans with args named e.g. ../../../foo/bar
		dirPaths[curPath] = arg
	case map[string]interface{}:
		for k, v := range arg {
			dirPaths = collectDirPaths(v, filepath.Join(curPath, k), dirPaths)
		}
	case []interface{}:
		for i, v := range arg {
			// TODO: path format technically works but weird as hell, gotta be a better way
			dirPaths = collectDirPaths(v, fmt.Sprintf("%s/%d", curPath, i), dirPaths)
		}
	}
	return dirPaths
}<|MERGE_RESOLUTION|>--- conflicted
+++ resolved
@@ -201,11 +201,7 @@
 				}
 				p.extensions = append(p.extensions, depState)
 			case dep.Git != nil:
-<<<<<<< HEAD
-				gitFS, err := core.NewDirectory(ctx, llb.Git(dep.Git.Remote, dep.Git.Ref), "", pipeline.Path{}, platform)
-=======
-				gitFS, err := core.NewDirectory(ctx, llb.Git(dep.Git.Remote, dep.Git.Ref), "", core.PipelinePath{}, platform, nil)
->>>>>>> 84dffbbf
+				gitFS, err := core.NewDirectory(ctx, llb.Git(dep.Git.Remote, dep.Git.Ref), "", pipeline.Path{}, platform, nil)
 				if err != nil {
 					rerr = err
 					return
