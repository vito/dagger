--- conflicted
+++ resolved
@@ -24,33 +24,13 @@
 	}, nil
 }
 
-<<<<<<< HEAD
-func (c *Unix) Connect(ctx context.Context, cfg *engineconn.Config) (engineconn.Dialer, error) {
-	return func(_ context.Context) (net.Conn, error) {
-		return net.Dial("unix", c.path)
-=======
 func (c *Unix) Addr() string {
 	return "http://dagger"
 }
 
-func (c *Unix) Connect(ctx context.Context, cfg *engineconn.Config) (*http.Client, error) {
-	// FIXME: These are necessary for dagger-in-dagger but do not work.
-	// if cfg.Workdir != "" {
-	// 	return nil, errors.New("workdir not supported on unix hosts")
-	// }
-	// if cfg.ConfigPath != "" {
-	// 	return nil, errors.New("config path not supported on unix hosts")
-	// }
-	// if cfg.NoExtensions {
-	// 	return nil, errors.New("no extensions is not supported on unix hosts")
-	// }
-	return &http.Client{
-		Transport: &http.Transport{
-			DialContext: func(_ context.Context, _, _ string) (net.Conn, error) {
-				return net.Dial("unix", c.path)
-			},
-		},
->>>>>>> f026be50
+func (c *Unix) Connect(ctx context.Context, cfg *engineconn.Config) (engineconn.Dialer, error) {
+	return func(_ context.Context) (net.Conn, error) {
+		return (&net.Dialer{}).DialContext(ctx, "unix", c.path)
 	}, nil
 }
 
