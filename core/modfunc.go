package core

import (
	"context"
	"encoding/json"
	"fmt"
	"strings"

	"github.com/dagger/dagger/analytics"
	"github.com/dagger/dagger/core/pipeline"
	"github.com/dagger/dagger/dagql"
	"github.com/dagger/dagger/dagql/idproto"
	"github.com/dagger/dagger/engine"
	"github.com/dagger/dagger/engine/buildkit"
	bkgw "github.com/moby/buildkit/frontend/gateway/client"
	"github.com/moby/buildkit/util/bklog"
	"github.com/opencontainers/go-digest"
	ocispecs "github.com/opencontainers/image-spec/specs-go/v1"
)

type ModuleFunction struct {
	root    *Query
	mod     *Module
	objDef  *ObjectTypeDef // may be nil for special functions like the module definition function call
	runtime *Container

	metadata   *Function
	returnType ModType
	args       map[string]*UserModFunctionArg
}

type UserModFunctionArg struct {
	metadata *FunctionArg
	modType  ModType
}

func newModFunction(
	ctx context.Context,
	root *Query,
	mod *Module,
	modID *idproto.ID,
	objDef *ObjectTypeDef,
	runtime *Container,
	metadata *Function,
) (*ModuleFunction, error) {
	returnType, ok, err := mod.ModTypeFor(ctx, metadata.ReturnType, true)
	if err != nil {
		return nil, fmt.Errorf("failed to get mod type for function %q return type: %w", metadata.Name, err)
	}
	if !ok {
		return nil, fmt.Errorf("failed to find mod type for function %q return type: %q", metadata.Name, metadata.ReturnType.ToType())
	}

	argTypes := make(map[string]*UserModFunctionArg, len(metadata.Args))
	for _, argMetadata := range metadata.Args {
		argModType, ok, err := mod.ModTypeFor(ctx, argMetadata.TypeDef, true)
		if err != nil {
			return nil, fmt.Errorf("failed to get mod type for function %q arg %q type: %w", metadata.Name, argMetadata.Name, err)
		}
		if !ok {
			return nil, fmt.Errorf("failed to find mod type for function %q arg %q type", metadata.Name, argMetadata.Name)
		}
		argTypes[argMetadata.Name] = &UserModFunctionArg{
			metadata: argMetadata,
			modType:  argModType,
		}
	}

	return &ModuleFunction{
		root:       root,
		mod:        mod,
		objDef:     objDef,
		runtime:    runtime,
		metadata:   metadata,
		returnType: returnType,
		args:       argTypes,
	}, nil
}

type CallOpts struct {
	Inputs         []CallInput
	ParentVal      map[string]any
	Cache          bool
	Pipeline       pipeline.Path
	SkipSelfSchema bool
}

type CallInput struct {
	Name  string
	Value dagql.Typed
}

func (fn *ModuleFunction) recordCall(ctx context.Context) {
	mod := fn.mod
	if fn.metadata.Name == "" {
		return
	}
	props := map[string]string{
		"target_function": fn.metadata.Name,
	}
	moduleAnalyticsProps(mod, "target_", props)
	if caller, err := mod.Query.CurrentModule(ctx); err == nil {
		props["caller_type"] = "module"
		moduleAnalyticsProps(caller, "caller_", props)
	} else if dagql.IsInternal(ctx) {
		props["caller_type"] = "internal"
	} else {
		props["caller_type"] = "direct"
	}
	analytics.Ctx(ctx).Capture(ctx, "module_call", props)
}

func (fn *ModuleFunction) Call(ctx context.Context, caller *idproto.ID, opts *CallOpts) (t dagql.Typed, rerr error) {
	mod := fn.mod

	lg := bklog.G(ctx).WithField("module", mod.Name()).WithField("function", fn.metadata.Name)
	if fn.objDef != nil {
		lg = lg.WithField("object", fn.objDef.Name)
	}
	ctx = bklog.WithLogger(ctx, lg)

	// Capture analytics for the function call.
	// Calls without function name are internal and excluded.
	fn.recordCall(ctx)

	callInputs := make([]*FunctionCallArgValue, len(opts.Inputs))
	hasArg := map[string]bool{}
	for i, input := range opts.Inputs {
		normalizedName := gqlArgName(input.Name)
		arg, ok := fn.args[normalizedName]
		if !ok {
			return nil, fmt.Errorf("failed to find arg %q", input.Name)
		}

		name := arg.metadata.OriginalName

		converted, err := arg.modType.ConvertToSDKInput(ctx, input.Value)
		if err != nil {
			return nil, fmt.Errorf("failed to convert arg %q: %w", input.Name, err)
		}

		encoded, err := json.Marshal(converted)
		if err != nil {
			return nil, fmt.Errorf("failed to marshal arg %q: %w", input.Name, err)
		}

		callInputs[i] = &FunctionCallArgValue{
			Name:  name,
			Value: encoded,
		}

		hasArg[name] = true
	}

	for _, arg := range fn.metadata.Args {
		name := arg.OriginalName
		if hasArg[name] || arg.DefaultValue == nil {
			continue
		}
		callInputs = append(callInputs, &FunctionCallArgValue{
			Name:  name,
			Value: arg.DefaultValue,
		})
	}

	callerDigestInputs := []string{}
	{
		callerIDDigest, err := caller.Digest() // FIXME(vito) canonicalize, once all that's implemented
		if err != nil {
			return nil, fmt.Errorf("failed to get caller digest: %w", err)
		}
		callerDigestInputs = append(callerDigestInputs, callerIDDigest.String())
	}
	if !opts.Cache {
		// use the ServerID so that we bust cache once-per-session
		clientMetadata, err := engine.ClientMetadataFromContext(ctx)
		if err != nil {
			return nil, fmt.Errorf("failed to get client metadata: %w", err)
		}
		callerDigestInputs = append(callerDigestInputs, clientMetadata.ServerID)
	}

	callerDigest := digest.FromString(strings.Join(callerDigestInputs, " "))

	ctx = bklog.WithLogger(ctx, bklog.G(ctx).WithField("caller_digest", callerDigest.String()))
	bklog.G(ctx).Debug("function call")
	defer func() {
		bklog.G(ctx).Debug("function call done")
		if rerr != nil {
			bklog.G(ctx).WithError(rerr).Error("function call errored")
		}
	}()

	ctr := fn.runtime

	metaDir := NewScratchDirectory(mod.Query, mod.Query.Platform)
	ctr, err := ctr.WithMountedDirectory(ctx, modMetaDirPath, metaDir, "", false)
	if err != nil {
		return nil, fmt.Errorf("failed to mount mod metadata directory: %w", err)
	}

	// Setup the Exec for the Function call and evaluate it
	ctr, err = ctr.WithExec(ctx, ContainerExecOpts{
		ModuleCallerDigest:            callerDigest,
		ExperimentalPrivilegedNesting: true,
		NestedInSameSession:           true,
	})
	if err != nil {
		return nil, fmt.Errorf("failed to exec function: %w", err)
	}

	parentJSON, err := json.Marshal(opts.ParentVal)
	if err != nil {
		return nil, fmt.Errorf("failed to marshal parent value: %w", err)
	}

	callMeta := &FunctionCall{
		Query:     fn.root,
		Name:      fn.metadata.OriginalName,
		Parent:    parentJSON,
		InputArgs: callInputs,
	}
	if fn.objDef != nil {
		callMeta.ParentName = fn.objDef.OriginalName
	}

	var deps *ModDeps
	if opts.SkipSelfSchema {
		// Only serve the APIs of the deps of this module. This is currently only needed for the special
		// case of the function used to get the definition of the module itself (which can't obviously
		// be served the API its returning the definition of).
		deps = mod.Deps
	} else {
		// by default, serve both deps and the module's own API to itself
		deps = mod.Deps.Prepend(mod)
	}

<<<<<<< HEAD
	err = mod.Query.RegisterFunctionCall(callerDigest, deps, fn.mod, callMeta)
=======
	err = mod.Query.RegisterFunctionCall(ctx, callerDigest, deps, fn.mod, callMeta,
		progrock.FromContext(ctx).Parent)
>>>>>>> 5903e5c1
	if err != nil {
		return nil, fmt.Errorf("failed to register function call: %w", err)
	}

	_, err = ctr.Evaluate(ctx)
	if err != nil {
		if fn.metadata.OriginalName == "" {
			return nil, fmt.Errorf("call constructor: %w", err)
		} else {
			return nil, fmt.Errorf("call function %q: %w", fn.metadata.OriginalName, err)
		}
	}

	ctrOutputDir, err := ctr.Directory(ctx, modMetaDirPath)
	if err != nil {
		return nil, fmt.Errorf("failed to get function output directory: %w", err)
	}

	result, err := ctrOutputDir.Evaluate(ctx)
	if err != nil {
		return nil, fmt.Errorf("failed to evaluate function: %w", err)
	}
	if result == nil {
		return nil, fmt.Errorf("function returned nil result")
	}

	// TODO: if any error happens below, we should really prune the cache of the result, otherwise
	// we can end up in a state where we have a cached result with a dependency blob that we don't
	// guarantee the continued existence of...

	// Read the output of the function
	outputBytes, err := result.Ref.ReadFile(ctx, bkgw.ReadRequest{
		Filename: modMetaOutputPath,
	})
	if err != nil {
		return nil, fmt.Errorf("failed to read function output file: %w", err)
	}

	var returnValue any
	dec := json.NewDecoder(strings.NewReader(string(outputBytes)))
	dec.UseNumber()
	if err := dec.Decode(&returnValue); err != nil {
		return nil, fmt.Errorf("failed to unmarshal result: %s", err)
	}

	returnValueTyped, err := fn.returnType.ConvertFromSDKResult(ctx, returnValue)
	if err != nil {
		return nil, fmt.Errorf("failed to convert return value: %w", err)
	}

	if err := fn.linkDependencyBlobs(ctx, result, returnValueTyped); err != nil {
		return nil, fmt.Errorf("failed to link dependency blobs: %w", err)
	}

	return returnValueTyped, nil
}

func (fn *ModuleFunction) ReturnType() (ModType, error) {
	return fn.returnType, nil
}

func (fn *ModuleFunction) ArgType(argName string) (ModType, error) {
	arg, ok := fn.args[gqlArgName(argName)]
	if !ok {
		return nil, fmt.Errorf("failed to find arg %q", argName)
	}
	return arg.modType, nil
}

func moduleAnalyticsProps(mod *Module, prefix string, props map[string]string) {
	props[prefix+"module_name"] = mod.Name()

	source := mod.Source.Self
	switch source.Kind {
	case ModuleSourceKindLocal:
		local := source.AsLocalSource.Value
		props[prefix+"source_kind"] = "local"
		props[prefix+"local_subpath"] = local.RootSubpath
	case ModuleSourceKindGit:
		git := source.AsGitSource.Value
		props[prefix+"source_kind"] = "git"
		props[prefix+"git_symbolic"] = git.Symbolic()
		props[prefix+"git_clone_url"] = git.CloneURL()
		props[prefix+"git_subpath"] = git.RootSubpath
		props[prefix+"git_version"] = git.Version
		props[prefix+"git_commit"] = git.Commit
	}
}

// If the result of a Function call contains IDs of resources, we need to
// ensure that the cache entry for the Function call is linked for the cache
// entries of those resources if those entries aren't reproducible. Right now,
// the only unreproducible output are local dir imports, which are represented
// as blob:// sources. linkDependencyBlobs finds all such blob:// sources and
// adds a cache lease on that blob in the content store to the cacheResult of
// the function call.
//
// If we didn't do this, then it would be possible for Buildkit to prune the
// content pointed to by the blob:// source without pruning the function call
// cache entry. That would result callers being able to evaluate the result of
// a function call but hitting an error about missing content.
func (fn *ModuleFunction) linkDependencyBlobs(ctx context.Context, cacheResult *buildkit.Result, value dagql.Typed) error {
	if value == nil {
		return nil
	}
	pbDefs, err := collectPBDefinitions(ctx, value)
	if err != nil {
		return fmt.Errorf("failed to collect pb definitions: %w", err)
	}
	dependencyBlobs := map[digest.Digest]*ocispecs.Descriptor{}
	for _, pbDef := range pbDefs {
		dag, err := buildkit.DefToDAG(pbDef)
		if err != nil {
			return fmt.Errorf("failed to convert pb definition to dag: %w", err)
		}
		blobs, err := dag.BlobDependencies()
		if err != nil {
			return fmt.Errorf("failed to get blob dependencies: %w", err)
		}
		for k, v := range blobs {
			dependencyBlobs[k] = v
		}
	}
	if err := cacheResult.Ref.AddDependencyBlobs(ctx, dependencyBlobs); err != nil {
		return fmt.Errorf("failed to add dependency blob: %w", err)
	}
	return nil
}<|MERGE_RESOLUTION|>--- conflicted
+++ resolved
@@ -235,12 +235,7 @@
 		deps = mod.Deps.Prepend(mod)
 	}
 
-<<<<<<< HEAD
-	err = mod.Query.RegisterFunctionCall(callerDigest, deps, fn.mod, callMeta)
-=======
-	err = mod.Query.RegisterFunctionCall(ctx, callerDigest, deps, fn.mod, callMeta,
-		progrock.FromContext(ctx).Parent)
->>>>>>> 5903e5c1
+	err = mod.Query.RegisterFunctionCall(ctx, callerDigest, deps, fn.mod, callMeta)
 	if err != nil {
 		return nil, fmt.Errorf("failed to register function call: %w", err)
 	}
