--- conflicted
+++ resolved
@@ -1,13 +1,9 @@
 package core
 
 import (
-<<<<<<< HEAD
-	"fmt"
-=======
 	"context"
 	"fmt"
 	"io"
->>>>>>> 25be91c8
 	"testing"
 	"time"
 
@@ -16,22 +12,15 @@
 )
 
 func TestPipeline(t *testing.T) {
-<<<<<<< HEAD
 	t.Parallel()
 
-=======
->>>>>>> 25be91c8
 	cacheBuster := fmt.Sprintf("%d", time.Now().UTC().UnixNano())
 
 	t.Run("container pipeline", func(t *testing.T) {
 		t.Parallel()
 
-<<<<<<< HEAD
 		var logs safeBuffer
 		c, ctx := connect(t, dagger.WithLogOutput(&logs))
-=======
-		c, ctx, logs := connectWithLogs(t)
->>>>>>> 25be91c8
 
 		_, err := c.
 			Container().
@@ -50,12 +39,8 @@
 	t.Run("directory pipeline", func(t *testing.T) {
 		t.Parallel()
 
-<<<<<<< HEAD
 		var logs safeBuffer
 		c, ctx := connect(t, dagger.WithLogOutput(&logs))
-=======
-		c, ctx, logs := connectWithLogs(t)
->>>>>>> 25be91c8
 
 		contents, err := c.
 			Directory().
@@ -75,12 +60,8 @@
 	t.Run("service pipeline", func(t *testing.T) {
 		t.Parallel()
 
-<<<<<<< HEAD
 		var logs safeBuffer
 		c, ctx := connect(t, dagger.WithLogOutput(&logs))
-=======
-		c, ctx, logs := connectWithLogs(t)
->>>>>>> 25be91c8
 
 		srv, url := httpService(ctx, t, c, "Hello, world!")
 
@@ -111,12 +92,8 @@
 	t.Run("merge pipeline", func(t *testing.T) {
 		t.Parallel()
 
-<<<<<<< HEAD
 		var logs safeBuffer
 		c, ctx := connect(t, dagger.WithLogOutput(&logs))
-=======
-		c, ctx, logs := connectWithLogs(t)
->>>>>>> 25be91c8
 
 		dirA := c.Directory().WithNewFile("/foo", "foo")
 		dirB := c.Directory().WithNewFile("/bar", "bar")
