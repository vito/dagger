--- conflicted
+++ resolved
@@ -5,10 +5,6 @@
 	"fmt"
 
 	"dagger.io/dagger/sdk/go/dagger"
-<<<<<<< HEAD
-	"dagger.io/dagger/api"
-=======
->>>>>>> a0117476
 )
 
 func main() {
