--- conflicted
+++ resolved
@@ -6,12 +6,6 @@
 	"path"
 	"testing"
 
-<<<<<<< HEAD
-	"dagger.io/dagger/api"
-=======
-	"dagger.io/dagger/core"
-	"dagger.io/dagger/internal/testutil"
->>>>>>> a0117476
 	"dagger.io/dagger/sdk/go/dagger"
 	"github.com/stretchr/testify/require"
 )
@@ -28,14 +22,14 @@
 	require.NoError(t, err)
 	defer c.Close()
 
-	wdID, err := c.Core().Host().Workdir().ID(ctx)
+	wdID, err := c.Host().Workdir().ID(ctx)
 	require.NoError(t, err)
 
 	t.Run("contains the workdir's content", func(t *testing.T) {
-		contents, err := c.Core().Container().
+		contents, err := c.Container().
 			From("alpine:3.16.2").
 			WithMountedDirectory("/host", wdID).
-			Exec(api.ContainerExecOpts{
+			Exec(dagger.ContainerExecOpts{
 				Args: []string{"ls", "/host"},
 			}).Stdout().Contents(ctx)
 		require.NoError(t, err)
@@ -46,10 +40,10 @@
 		err := os.WriteFile(path.Join(dir, "fizz"), []byte("buzz"), 0600)
 		require.NoError(t, err)
 
-		contents, err := c.Core().Container().
+		contents, err := c.Container().
 			From("alpine:3.16.2").
 			WithMountedDirectory("/host", wdID).
-			Exec(api.ContainerExecOpts{
+			Exec(dagger.ContainerExecOpts{
 				Args: []string{"ls", "/host"},
 			}).Stdout().Contents(ctx)
 		require.NoError(t, err)
@@ -69,23 +63,23 @@
 	defer c.Close()
 
 	t.Run(". is same as workdir", func(t *testing.T) {
-		wdID1, err := c.Core().Host().Directory(".").ID(ctx)
+		wdID1, err := c.Host().Directory(".").ID(ctx)
 		require.NoError(t, err)
 
-		wdID2, err := c.Core().Host().Workdir().ID(ctx)
+		wdID2, err := c.Host().Workdir().ID(ctx)
 		require.NoError(t, err)
 
 		require.Equal(t, wdID1, wdID2)
 	})
 
 	t.Run("./foo is relative to workdir", func(t *testing.T) {
-		contents, err := c.Core().Host().Directory("some-dir").Entries(ctx)
+		contents, err := c.Host().Directory("some-dir").Entries(ctx)
 		require.NoError(t, err)
 		require.Equal(t, []string{"sub-file"}, contents)
 	})
 
 	t.Run("../ does not allow escaping", func(t *testing.T) {
-		_, err := c.Core().Host().Directory("../").ID(ctx)
+		_, err := c.Host().Directory("../").ID(ctx)
 		require.Error(t, err)
 
 		// don't reveal the workdir location
@@ -107,10 +101,10 @@
 	require.NoError(t, err)
 	defer c.Close()
 
-	srcID, err := c.Core().Host().Directory(dir1).ID(ctx)
+	srcID, err := c.Host().Directory(dir1).ID(ctx)
 	require.NoError(t, err)
 
-	exported, err := c.Core().Directory(api.DirectoryOpts{ID: srcID}).Export(ctx, dir2)
+	exported, err := c.Directory(dagger.DirectoryOpts{ID: srcID}).Export(ctx, dir2)
 	require.NoError(t, err)
 	require.True(t, exported)
 
@@ -122,7 +116,6 @@
 func TestHostVariable(t *testing.T) {
 	t.Parallel()
 
-<<<<<<< HEAD
 	ctx := context.Background()
 	c, err := dagger.Connect(ctx)
 	require.NoError(t, err)
@@ -130,7 +123,7 @@
 
 	require.NoError(t, os.Setenv("HELLO_TEST", "hello"))
 
-	secret := c.Core().Host().Variable("HELLO_TEST")
+	secret := c.Host().EnvVariable("HELLO_TEST")
 
 	varValue, err := secret.Value(ctx)
 	require.NoError(t, err)
@@ -139,73 +132,12 @@
 	varSecret, err := secret.Secret().ID(ctx)
 	require.NoError(t, err)
 
-	env, err := c.Core().Container().
+	env, err := c.Container().
 		From("alpine:3.16.2").
 		WithSecretVariable("SECRET", varSecret).
-		Exec(api.ContainerExecOpts{
+		Exec(dagger.ContainerExecOpts{
 			Args: []string{"env"},
 		}).Stdout().Contents(ctx)
-=======
-	var secretRes struct {
-		Host struct {
-			EnvVariable struct {
-				Value  string
-				Secret struct {
-					ID core.SecretID
-				}
-			}
-		}
-	}
-
-	require.NoError(t, os.Setenv("HELLO_TEST", "hello"))
-
-	err := testutil.Query(
-		`{
-			host {
-				envVariable(name: "HELLO_TEST") {
-					value
-					secret {
-						id
-					}
-				}
-			}
-		}`, &secretRes, nil)
-	require.NoError(t, err)
-
-	varValue := secretRes.Host.EnvVariable.Value
-	require.Equal(t, "hello", varValue)
-
-	varSecret := secretRes.Host.EnvVariable.Secret.ID
-
-	var execRes struct {
-		Container struct {
-			From struct {
-				WithSecretVariable struct {
-					Exec struct {
-						Stdout struct{ Contents string }
-					}
-				}
-			}
-		}
-	}
-
-	err = testutil.Query(
-		`query Test($secret: SecretID!) {
-			container {
-				from(address: "alpine:3.16.2") {
-					withSecretVariable(name: "SECRET", secret: $secret) {
-						exec(args: ["env"]) {
-							stdout { contents }
-						}
-					}
-				}
-			}
-		}`, &execRes, &testutil.QueryOptions{
-			Variables: map[string]interface{}{
-				"secret": varSecret,
-			},
-		})
->>>>>>> a0117476
 	require.NoError(t, err)
 
 	require.Contains(t, env, "SECRET=hello")
