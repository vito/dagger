package core

import (
	"context"
	"crypto/hmac"
	"encoding/hex"
	"errors"

	"github.com/opencontainers/go-digest"
)

func GetClientResourceAccessor(ctx context.Context, parent *Query, externalName string) (string, error) {
	m, err := parent.CurrentModule(ctx)
	if err != nil && !errors.Is(err, ErrNoCurrentModule) {
		return "", err
	}

	var scopeDigest digest.Digest
<<<<<<< HEAD
	if m.Self() != nil {
		scopeDigest = digest.Digest(m.Self().Source.Self().Digest)
=======
	if m != nil {
		scopeDigest = digest.Digest(m.Source.Value.Self().Digest)
>>>>>>> 29f117fc
	}

	// Use an HMAC, which allows us to keep the externalName un-inferrable.
	// This also protects from length-extension attacks (where if we had
	// access to secret FOO in scope X, we could derive access to FOOBAR).
	h := hmac.New(digest.SHA256.Hash, []byte(scopeDigest))
	dt := h.Sum([]byte(externalName))
	return hex.EncodeToString(dt), nil
}<|MERGE_RESOLUTION|>--- conflicted
+++ resolved
@@ -16,13 +16,8 @@
 	}
 
 	var scopeDigest digest.Digest
-<<<<<<< HEAD
 	if m.Self() != nil {
-		scopeDigest = digest.Digest(m.Self().Source.Self().Digest)
-=======
-	if m != nil {
-		scopeDigest = digest.Digest(m.Source.Value.Self().Digest)
->>>>>>> 29f117fc
+		scopeDigest = digest.Digest(m.Self().Source.Value.Self().Digest)
 	}
 
 	// Use an HMAC, which allows us to keep the externalName un-inferrable.
