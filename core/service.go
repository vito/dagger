package core

import (
	"bytes"
	"context"
	"errors"
	"fmt"
	"io"
	"strings"
	"syscall"

	"github.com/dagger/dagger/core/pipeline"
	"github.com/dagger/dagger/core/resourceid"
	"github.com/dagger/dagger/engine"
	"github.com/dagger/dagger/engine/buildkit"
	"github.com/dagger/dagger/network"
	bkgw "github.com/moby/buildkit/frontend/gateway/client"
	"github.com/moby/buildkit/solver/pb"
	"github.com/opencontainers/go-digest"
	"github.com/vito/progrock"
)

type Service struct {
	// Container is the container to run as a service.
	Container *Container `json:"container"`
}

func NewContainerService(ctr *Container) *Service {
	return &Service{
		Container: ctr,
	}
}

type ServiceID string

func (id ServiceID) String() string {
	return string(id)
}

// ServiceID is digestible so that smaller hashes can be displayed in
// --debug vertex names.
var _ Digestible = ServiceID("")

func (id ServiceID) Digest() (digest.Digest, error) {
	svc, err := id.ToService()
	if err != nil {
		return "", err
	}
	return svc.Digest()
}

func (id ServiceID) ToService() (*Service, error) {
	var service Service

	if id == "" {
		// scratch
		return &service, nil
	}

	if err := resourceid.Decode(&service, id); err != nil {
		return nil, err
	}

	return &service, nil
}

// ID marshals the service into a content-addressed ID.
func (svc *Service) ID() (ServiceID, error) {
	return resourceid.Encode[ServiceID](svc)
}

var _ pipeline.Pipelineable = (*Service)(nil)

// Clone returns a deep copy of the container suitable for modifying in a
// WithXXX method.
func (svc *Service) Clone() *Service {
	cp := *svc
	if cp.Container != nil {
		cp.Container = cp.Container.Clone()
	}
	return &cp
}

// PipelinePath returns the service's pipeline path.
func (svc *Service) PipelinePath() pipeline.Path {
	switch {
	case svc.Container != nil:
		return svc.Container.Pipeline
	default:
		return pipeline.Path{}
	}
}

// Service is digestible so that it can be recorded as an output of the
// --debug vertex that created it.
var _ Digestible = (*Service)(nil)

<<<<<<< HEAD
	for svcID, aliases := range svcs {
		svc, err := svcID.Decode()
		if err != nil {
			return zero, err
		}
=======
// Digest returns the service's content hash.
func (svc *Service) Digest() (digest.Digest, error) {
	return stableDigest(svc)
}
>>>>>>> 311e21d7

func (svc *Service) Hostname(ctx context.Context, svcs *Services) (string, error) {
	switch {
	case svc.Container != nil: // container=>container
		dig, err := svc.Digest()
		if err != nil {
			return "", err
		}

		return network.HostHash(dig), nil
	default:
		return "", errors.New("unknown service type")
	}
}

func (svc *Service) Ports(ctx context.Context, svcs *Services) ([]Port, error) {
	switch {
	case svc.Container != nil:
		return svc.Container.Ports, nil
	default:
		return nil, errors.New("unknown service type")
	}
}

func (svc *Service) Endpoint(ctx context.Context, svcs *Services, port int, scheme string) (string, error) {
	var host string
	var err error
	switch {
	case svc.Container != nil:
		host, err = svc.Hostname(ctx, svcs)
		if err != nil {
			return "", err
		}

		if port == 0 {
			if len(svc.Container.Ports) == 0 {
				return "", fmt.Errorf("no ports exposed")
			}

			port = svc.Container.Ports[0].Port
		}
	default:
		return "", fmt.Errorf("unknown service type")
	}

	endpoint := fmt.Sprintf("%s:%d", host, port)
	if scheme != "" {
		endpoint = scheme + "://" + endpoint
	}

	return endpoint, nil
}

func (svc *Service) Start(ctx context.Context, bk *buildkit.Client, svcs *Services) (running *RunningService, err error) {
	switch {
	case svc.Container != nil:
		return svc.startContainer(ctx, bk, svcs)
	default:
		return nil, fmt.Errorf("unknown service type")
	}
}

func (svc *Service) startContainer(ctx context.Context, bk *buildkit.Client, svcs *Services) (running *RunningService, err error) {
	dig, err := svc.Digest()
	if err != nil {
		return nil, err
	}

	host, err := svc.Hostname(ctx, svcs)
	if err != nil {
		return nil, err
	}

	rec := progrock.FromContext(ctx).WithGroup(
		fmt.Sprintf("service %s", host),
		progrock.Weak(),
	)

	clientMetadata, err := engine.ClientMetadataFromContext(ctx)
	if err != nil {
		return nil, err
	}

	ctr := svc.Container

	dag, err := defToDAG(ctr.FS)
	if err != nil {
		return nil, err
	}

	if dag.GetOp() == nil && len(dag.inputs) == 1 {
		dag = dag.inputs[0]
	} else {
		// i mean, theoretically this should never happen, but it's better to
		// notice it
		return nil, fmt.Errorf("what in tarnation? that's too many inputs! (%d) %v", len(dag.inputs), dag.GetInputs())
	}

	execOp, ok := dag.AsExec()
	if !ok {
		return nil, fmt.Errorf("service container must be result of withExec (expected exec op, got %T)", dag.GetOp())
	}

	detachDeps, _, err := svcs.StartBindings(ctx, bk, ctr.Services)
	if err != nil {
		return nil, fmt.Errorf("start dependent services: %w", err)
	}

	defer func() {
		if err != nil {
			detachDeps()
		}
	}()

	vtx := rec.Vertex(dig, "start "+strings.Join(execOp.Meta.Args, " "))
	defer func() {
		if err != nil {
			vtx.Error(err)
		}
	}()

	fullHost := host + "." + network.ClientDomain(clientMetadata.ClientID)

	health := newHealth(bk, fullHost, ctr.Ports)

	pbPlatform := pb.PlatformFromSpec(ctr.Platform)

	mounts := make([]bkgw.Mount, len(execOp.Mounts))
	for i, m := range execOp.Mounts {
		mount := bkgw.Mount{
			Selector:  m.Selector,
			Dest:      m.Dest,
			ResultID:  m.ResultID,
			Readonly:  m.Readonly,
			MountType: m.MountType,
			CacheOpt:  m.CacheOpt,
			SecretOpt: m.SecretOpt,
			SSHOpt:    m.SSHOpt,
			// TODO(vito): why is there no TmpfsOpt? PR upstream?
			// TmpfsOpt  *TmpfsOpt   `protobuf:"bytes,19,opt,name=TmpfsOpt,proto3" json:"TmpfsOpt,omitempty"`
		}

		if m.Input > -1 {
			input := execOp.Input(m.Input)
			def, err := input.Marshal()
			if err != nil {
				return nil, fmt.Errorf("marshal mount %s: %w", m.Dest, err)
			}

			res, err := bk.Solve(ctx, bkgw.SolveRequest{
				Definition: def,
			})
			if err != nil {
				return nil, fmt.Errorf("solve mount %s: %w", m.Dest, err)
			}

			mount.Ref = res.Ref
		}

		mounts[i] = mount
	}

	gc, err := bk.NewContainer(ctx, bkgw.NewContainerRequest{
		Mounts:   mounts,
		Hostname: fullHost,
		Platform: &pbPlatform,
	})
	if err != nil {
		return nil, fmt.Errorf("new container: %w", err)
	}

	defer func() {
		if err != nil {
			gc.Release(context.Background())
		}
	}()

	checked := make(chan error, 1)
	go func() {
		checked <- health.Check(ctx)
	}()

	outBuf := new(bytes.Buffer)
	svcProc, err := gc.Start(ctx, bkgw.StartRequest{
		Args:         execOp.Meta.Args,
		Env:          append(execOp.Meta.Env, proxyEnvList(execOp.Meta.ProxyEnv)...),
		Cwd:          execOp.Meta.Cwd,
		User:         execOp.Meta.User,
		SecretEnv:    execOp.Secretenv,
		Tty:          false,
		Stdout:       nopCloser{io.MultiWriter(vtx.Stdout(), outBuf)},
		Stderr:       nopCloser{io.MultiWriter(vtx.Stderr(), outBuf)},
		SecurityMode: execOp.Security,
	})
	if err != nil {
		return nil, fmt.Errorf("start container: %w", err)
	}

	exited := make(chan error, 1)
	go func() {
		exited <- svcProc.Wait()

		// detach dependent services when process exits
		detachDeps()
	}()

	stopSvc := func(ctx context.Context) (stopErr error) {
		defer func() {
			vtx.Done(stopErr)
		}()

		// TODO(vito): graceful shutdown?
		if err := svcProc.Signal(ctx, syscall.SIGKILL); err != nil {
			return fmt.Errorf("signal: %w", err)
		}

		if err := gc.Release(ctx); err != nil {
			// TODO(vito): returns context.Canceled, which is a bit strange, because
			// that's the goal
			if !errors.Is(err, context.Canceled) {
				return fmt.Errorf("release: %w", err)
			}
		}

		return nil
	}

	select {
	case err := <-checked:
		if err != nil {
			return nil, fmt.Errorf("health check errored: %w", err)
		}

		return &RunningService{
			Host:  fullHost,
			Ports: ctr.Ports,
			Key: ServiceKey{
				Digest:   dig,
				ClientID: clientMetadata.ClientID,
			},
			Stop: stopSvc,
		}, nil
	case err := <-exited:
		if err != nil {
			return nil, fmt.Errorf("exited: %w\noutput: %s", err, outBuf.String())
		}

		return nil, fmt.Errorf("service exited before healthcheck")
	}
}

func proxyEnvList(p *pb.ProxyEnv) []string {
	out := []string{}
	if v := p.HttpProxy; v != "" {
		out = append(out, "HTTP_PROXY="+v, "http_proxy="+v)
	}
	if v := p.HttpsProxy; v != "" {
		out = append(out, "HTTPS_PROXY="+v, "https_proxy="+v)
	}
	if v := p.FtpProxy; v != "" {
		out = append(out, "FTP_PROXY="+v, "ftp_proxy="+v)
	}
	if v := p.NoProxy; v != "" {
		out = append(out, "NO_PROXY="+v, "no_proxy="+v)
	}
	if v := p.AllProxy; v != "" {
		out = append(out, "ALL_PROXY="+v, "all_proxy="+v)
	}
	return out
}

type ServiceBindings []ServiceBinding

type ServiceBinding struct {
	Service  *Service `json:"service"`
	Hostname string   `json:"hostname"`
	Aliases  AliasSet `json:"aliases"`
}

type AliasSet []string

func (set AliasSet) String() string {
	if len(set) == 0 {
		return "no aliases"
	}

	return fmt.Sprintf("aliased as %s", strings.Join(set, ", "))
}

func (set AliasSet) With(alias string) AliasSet {
	for _, a := range set {
		if a == alias {
			return set
		}
	}
	return append(set, alias)
}

func (set AliasSet) Union(other AliasSet) AliasSet {
	for _, a := range other {
		set = set.With(a)
	}
	return set
}

func (bndp *ServiceBindings) Merge(other ServiceBindings) {
	if *bndp == nil {
		*bndp = ServiceBindings{}
	}

	merged := *bndp

	indices := map[string]int{}
	for i, b := range merged {
		indices[b.Hostname] = i
	}

	for _, bnd := range other {
		i, has := indices[bnd.Hostname]
		if !has {
			merged = append(merged, bnd)
			continue
		}

		merged[i].Aliases = merged[i].Aliases.Union(bnd.Aliases)
	}

	*bndp = merged
}<|MERGE_RESOLUTION|>--- conflicted
+++ resolved
@@ -95,18 +95,10 @@
 // --debug vertex that created it.
 var _ Digestible = (*Service)(nil)
 
-<<<<<<< HEAD
-	for svcID, aliases := range svcs {
-		svc, err := svcID.Decode()
-		if err != nil {
-			return zero, err
-		}
-=======
 // Digest returns the service's content hash.
 func (svc *Service) Digest() (digest.Digest, error) {
 	return stableDigest(svc)
 }
->>>>>>> 311e21d7
 
 func (svc *Service) Hostname(ctx context.Context, svcs *Services) (string, error) {
 	switch {
