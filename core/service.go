package core

import (
	"bytes"
	"context"
	"errors"
	"fmt"
	"io"
	"net"
	"strconv"
	"strings"
	"syscall"

	"github.com/dagger/dagger/core/pipeline"
	"github.com/dagger/dagger/core/resourceid"
	"github.com/dagger/dagger/engine"
	"github.com/dagger/dagger/engine/buildkit"
	"github.com/dagger/dagger/network"
	bkgw "github.com/moby/buildkit/frontend/gateway/client"
	"github.com/moby/buildkit/solver/pb"
	"github.com/opencontainers/go-digest"
	"github.com/vito/progrock"
)

type Service struct {
	// Container is the container to run as a service.
	Container *Container `json:"container"`

	// TunnelUpstream is the service that this service is tunnelling to.
	TunnelUpstream *Service `json:"upstream,omitempty"`
	// TunnelPorts configures the port forwarding rules for the tunnel.
	TunnelPorts []PortForward `json:"tunnel_ports,omitempty"`

	// HostUpstream is the host address (i.e. hostname or IP) for the reverse
	// tunnel to request through the host.
	HostUpstream string `json:"reverse_tunnel_upstream_addr,omitempty"`
	// HostPorts configures the port forwarding rules for the host.
	HostPorts []PortForward `json:"host_ports,omitempty"`
}

func NewContainerService(ctr *Container) *Service {
	return &Service{
		Container: ctr,
	}
}

<<<<<<< HEAD
func NewTunnelService(upstream *Service, ports []PortForward) *Service {
	return &Service{
		TunnelUpstream: upstream,
		TunnelPorts:    ports,
	}
}

func NewHostService(upstream string, ports []PortForward) *Service {
	return &Service{
		HostUpstream: upstream,
		HostPorts:    ports,
	}
}

type ServiceID string

func (id ServiceID) String() string {
	return string(id)
}

// ServiceID is digestible so that smaller hashes can be displayed in
// --debug vertex names.
var _ Digestible = ServiceID("")

func (id ServiceID) Digest() (digest.Digest, error) {
	svc, err := id.ToService()
	if err != nil {
		return "", err
	}
	return svc.Digest()
}

func (id ServiceID) ToService() (*Service, error) {
	var service Service

	if id == "" {
		// scratch
		return &service, nil
	}

	if err := resourceid.Decode(&service, id); err != nil {
		return nil, err
	}

	return &service, nil
}

// ID marshals the service into a content-addressed ID.
func (svc *Service) ID() (ServiceID, error) {
	return resourceid.Encode[ServiceID](svc)
}

=======
>>>>>>> b9163d1b
var _ pipeline.Pipelineable = (*Service)(nil)

// Clone returns a deep copy of the container suitable for modifying in a
// WithXXX method.
func (svc *Service) Clone() *Service {
	cp := *svc
	if cp.Container != nil {
		cp.Container = cp.Container.Clone()
	}
	if cp.TunnelUpstream != nil {
		cp.TunnelUpstream = cp.TunnelUpstream.Clone()
	}
	cp.TunnelPorts = cloneSlice(cp.TunnelPorts)
	cp.HostPorts = cloneSlice(cp.HostPorts)
	return &cp
}

// PipelinePath returns the service's pipeline path.
func (svc *Service) PipelinePath() pipeline.Path {
	switch {
	case svc.Container != nil:
		return svc.Container.Pipeline
	case svc.TunnelUpstream != nil:
		return svc.TunnelUpstream.PipelinePath()
	default:
		return pipeline.Path{}
	}
}

// Service is digestible so that it can be recorded as an output of the
// --debug vertex that created it.
var _ resourceid.Digestible = (*Service)(nil)

// Digest returns the service's content hash.
func (svc *Service) Digest() (digest.Digest, error) {
	return stableDigest(svc)
}

func (svc *Service) Hostname(ctx context.Context, svcs *Services) (string, error) {
	switch {
	case svc.TunnelUpstream != nil: // host=>container (127.0.0.1)
		upstream, err := svcs.Get(ctx, svc)
		if err != nil {
			return "", err
		}

		return upstream.Host, nil
	case svc.Container != nil, // container=>container
		svc.HostUpstream != "": // container=>host
		dig, err := svc.Digest()
		if err != nil {
			return "", err
		}

		return network.HostHash(dig), nil
	default:
		return "", errors.New("unknown service type")
	}
}

func (svc *Service) Ports(ctx context.Context, svcs *Services) ([]Port, error) {
	switch {
	case svc.TunnelUpstream != nil, svc.HostUpstream != "":
		running, err := svcs.Get(ctx, svc)
		if err != nil {
			return nil, err
		}

		return running.Ports, nil
	case svc.Container != nil:
		return svc.Container.Ports, nil
	default:
		return nil, errors.New("unknown service type")
	}
}

func (svc *Service) Endpoint(ctx context.Context, svcs *Services, port int, scheme string) (string, error) {
	var host string
	var err error
	switch {
	case svc.Container != nil:
		host, err = svc.Hostname(ctx, svcs)
		if err != nil {
			return "", err
		}

		if port == 0 {
			if len(svc.Container.Ports) == 0 {
				return "", fmt.Errorf("no ports exposed")
			}

			port = svc.Container.Ports[0].Port
		}
	case svc.TunnelUpstream != nil:
		tunnel, err := svcs.Get(ctx, svc)
		if err != nil {
			return "", err
		}

		host = tunnel.Host

		if port == 0 {
			if len(tunnel.Ports) == 0 {
				return "", fmt.Errorf("no ports")
			}

			port = tunnel.Ports[0].Port
		}
	case svc.HostUpstream != "":
		host, err = svc.Hostname(ctx, svcs)
		if err != nil {
			return "", err
		}

		if port == 0 {
			if len(svc.HostPorts) == 0 {
				return "", fmt.Errorf("no ports")
			}

			port = svc.HostPorts[0].FrontendOrBackendPort()
		}
	default:
		return "", fmt.Errorf("unknown service type")
	}

	endpoint := fmt.Sprintf("%s:%d", host, port)
	if scheme != "" {
		endpoint = scheme + "://" + endpoint
	}

	return endpoint, nil
}

func (svc *Service) Start(ctx context.Context, bk *buildkit.Client, svcs *Services) (running *RunningService, err error) {
	switch {
	case svc.Container != nil:
		return svc.startContainer(ctx, bk, svcs)
	case svc.TunnelUpstream != nil:
		return svc.startTunnel(ctx, bk, svcs)
	case svc.HostUpstream != "":
		return svc.startReverseTunnel(ctx, bk, svcs)
	default:
		return nil, fmt.Errorf("unknown service type")
	}
}

func (svc *Service) startContainer(ctx context.Context, bk *buildkit.Client, svcs *Services) (running *RunningService, err error) {
	dig, err := svc.Digest()
	if err != nil {
		return nil, err
	}

	host, err := svc.Hostname(ctx, svcs)
	if err != nil {
		return nil, err
	}

	rec := progrock.FromContext(ctx).WithGroup(
		fmt.Sprintf("service %s", host),
		progrock.Weak(),
	)

	clientMetadata, err := engine.ClientMetadataFromContext(ctx)
	if err != nil {
		return nil, err
	}

	ctr := svc.Container

	dag, err := buildkit.DefToDAG(ctr.FS)
	if err != nil {
		return nil, err
	}

	if dag.GetOp() == nil && len(dag.Inputs) == 1 {
		dag = dag.Inputs[0]
	} else {
		// i mean, theoretically this should never happen, but it's better to
		// notice it
		return nil, fmt.Errorf("what in tarnation? that's too many inputs! (%d) %v", len(dag.Inputs), dag.GetInputs())
	}

	execOp, ok := dag.AsExec()
	if !ok {
		return nil, fmt.Errorf("service container must be result of withExec (expected exec op, got %T)", dag.GetOp())
	}

	detachDeps, _, err := svcs.StartBindings(ctx, bk, ctr.Services)
	if err != nil {
		return nil, fmt.Errorf("start dependent services: %w", err)
	}

	defer func() {
		if err != nil {
			detachDeps()
		}
	}()

	vtx := rec.Vertex(dig, "start "+strings.Join(execOp.Meta.Args, " "))
	defer func() {
		if err != nil {
			vtx.Error(err)
		}
	}()

	fullHost := host + "." + network.ClientDomain(clientMetadata.ClientID)

	health := newHealth(bk, fullHost, ctr.Ports)

	pbPlatform := pb.PlatformFromSpec(ctr.Platform)

	mounts := make([]bkgw.Mount, len(execOp.Mounts))
	for i, m := range execOp.Mounts {
		mount := bkgw.Mount{
			Selector:  m.Selector,
			Dest:      m.Dest,
			ResultID:  m.ResultID,
			Readonly:  m.Readonly,
			MountType: m.MountType,
			CacheOpt:  m.CacheOpt,
			SecretOpt: m.SecretOpt,
			SSHOpt:    m.SSHOpt,
			// TODO(vito): why is there no TmpfsOpt? PR upstream?
			// TmpfsOpt  *TmpfsOpt   `protobuf:"bytes,19,opt,name=TmpfsOpt,proto3" json:"TmpfsOpt,omitempty"`
		}

		if m.Input > -1 {
			input := execOp.Input(m.Input)
			def, err := input.Marshal()
			if err != nil {
				return nil, fmt.Errorf("marshal mount %s: %w", m.Dest, err)
			}

			res, err := bk.Solve(ctx, bkgw.SolveRequest{
				Definition: def,
			})
			if err != nil {
				return nil, fmt.Errorf("solve mount %s: %w", m.Dest, err)
			}

			mount.Ref = res.Ref
		}

		mounts[i] = mount
	}

	gc, err := bk.NewContainer(ctx, bkgw.NewContainerRequest{
		Mounts:   mounts,
		Hostname: fullHost,
		Platform: &pbPlatform,
	})
	if err != nil {
		return nil, fmt.Errorf("new container: %w", err)
	}

	defer func() {
		if err != nil {
			gc.Release(context.Background())
		}
	}()

	checked := make(chan error, 1)
	go func() {
		checked <- health.Check(ctx)
	}()

	if execOp.Meta.ProxyEnv == nil {
		execOp.Meta.ProxyEnv = &pb.ProxyEnv{}
	}

	execOp.Meta.ProxyEnv.FtpProxy, err = buildkit.ContainerExecUncachedMetadata{
		ParentClientIDs:       clientMetadata.ClientIDs(),
		ServerID:              clientMetadata.ServerID,
		ProgSockPath:          bk.ProgSockPath,
		ModuleDigest:          clientMetadata.ModuleDigest,
		FunctionContextDigest: clientMetadata.FunctionContextDigest,
	}.ToPBFtpProxyVal()
	if err != nil {
		return nil, err
	}

	outBuf := new(bytes.Buffer)
	svcProc, err := gc.Start(ctx, bkgw.StartRequest{
		Args:         execOp.Meta.Args,
		Env:          append(execOp.Meta.Env, proxyEnvList(execOp.Meta.ProxyEnv)...),
		Cwd:          execOp.Meta.Cwd,
		User:         execOp.Meta.User,
		SecretEnv:    execOp.Secretenv,
		Tty:          false,
		Stdout:       nopCloser{io.MultiWriter(vtx.Stdout(), outBuf)},
		Stderr:       nopCloser{io.MultiWriter(vtx.Stderr(), outBuf)},
		SecurityMode: execOp.Security,
	})
	if err != nil {
		return nil, fmt.Errorf("start container: %w", err)
	}

	exited := make(chan error, 1)
	go func() {
		exited <- svcProc.Wait()

		// detach dependent services when process exits
		detachDeps()
	}()

	stopSvc := func(ctx context.Context) (stopErr error) {
		defer func() {
			vtx.Done(stopErr)
		}()

		// TODO(vito): graceful shutdown?
		if err := svcProc.Signal(ctx, syscall.SIGKILL); err != nil {
			return fmt.Errorf("signal: %w", err)
		}

		if err := gc.Release(ctx); err != nil {
			// TODO(vito): returns context.Canceled, which is a bit strange, because
			// that's the goal
			if !errors.Is(err, context.Canceled) {
				return fmt.Errorf("release: %w", err)
			}
		}

		return nil
	}

	select {
	case err := <-checked:
		if err != nil {
			return nil, fmt.Errorf("health check errored: %w", err)
		}

		return &RunningService{
			Service: svc,
			Host:    fullHost,
			Ports:   ctr.Ports,
			Key: ServiceKey{
				Digest:   dig,
				ClientID: clientMetadata.ClientID,
			},
			Stop: stopSvc,
		}, nil
	case err := <-exited:
		if err != nil {
			return nil, fmt.Errorf("exited: %w\noutput: %s", err, outBuf.String())
		}

		return nil, fmt.Errorf("service exited before healthcheck")
	}
}

func proxyEnvList(p *pb.ProxyEnv) []string {
	if p == nil {
		return nil
	}
	out := []string{}
	if v := p.HttpProxy; v != "" {
		out = append(out, "HTTP_PROXY="+v, "http_proxy="+v)
	}
	if v := p.HttpsProxy; v != "" {
		out = append(out, "HTTPS_PROXY="+v, "https_proxy="+v)
	}
	if v := p.FtpProxy; v != "" {
		out = append(out, "FTP_PROXY="+v, "ftp_proxy="+v)
	}
	if v := p.NoProxy; v != "" {
		out = append(out, "NO_PROXY="+v, "no_proxy="+v)
	}
	if v := p.AllProxy; v != "" {
		out = append(out, "ALL_PROXY="+v, "all_proxy="+v)
	}
	return out
}

func (svc *Service) startTunnel(ctx context.Context, bk *buildkit.Client, svcs *Services) (running *RunningService, err error) {
	svcCtx, stop := context.WithCancel(context.Background())

	clientMetadata, err := engine.ClientMetadataFromContext(ctx)
	if err != nil {
		stop()
		return nil, err
	}
	svcCtx = engine.ContextWithClientMetadata(svcCtx, clientMetadata)

	svcCtx = progrock.ToContext(svcCtx, progrock.FromContext(ctx))

	upstream, err := svcs.Start(svcCtx, svc.TunnelUpstream)
	if err != nil {
		stop()
		return nil, fmt.Errorf("start upstream: %w", err)
	}

	closers := make([]func() error, len(svc.TunnelPorts))
	ports := make([]Port, len(svc.TunnelPorts))

	// TODO: make these configurable?
	const bindHost = "0.0.0.0"
	const dialHost = "127.0.0.1"

	for i, forward := range svc.TunnelPorts {
		res, closeListener, err := bk.ListenHostToContainer(
			svcCtx,
			fmt.Sprintf("%s:%d", bindHost, forward.Frontend),
			forward.Protocol.Network(),
			fmt.Sprintf("%s:%d", upstream.Host, forward.Backend),
		)
		if err != nil {
			stop()
			return nil, fmt.Errorf("host to container: %w", err)
		}

		_, portStr, err := net.SplitHostPort(res.GetAddr())
		if err != nil {
			stop()
			return nil, fmt.Errorf("split host port: %w", err)
		}

		port, err := strconv.Atoi(portStr)
		if err != nil {
			stop()
			return nil, fmt.Errorf("parse port: %w", err)
		}

		desc := fmt.Sprintf("tunnel %s:%d -> %s:%d", bindHost, port, upstream.Host, forward.Backend)

		ports[i] = Port{
			Port:        port,
			Protocol:    forward.Protocol,
			Description: &desc,
		}

		closers[i] = closeListener
	}

	dig, err := svc.Digest()
	if err != nil {
		stop()
		return nil, err
	}

	return &RunningService{
		Service: svc,
		Key: ServiceKey{
			Digest:   dig,
			ClientID: clientMetadata.ClientID,
		},
		Host:  dialHost,
		Ports: ports,
		Stop: func(context.Context) error {
			stop()
			// HACK(vito): do this async to prevent deadlock (this is called in Detach)
			go svcs.Detach(svcCtx, upstream)
			var errs []error
			for _, closeListener := range closers {
				errs = append(errs, closeListener())
			}
			return errors.Join(errs...)
		},
	}, nil
}

func (svc *Service) startReverseTunnel(ctx context.Context, bk *buildkit.Client, svcs *Services) (running *RunningService, err error) {
	dig, err := svc.Digest()
	if err != nil {
		return nil, err
	}

	host, err := svc.Hostname(ctx, svcs)
	if err != nil {
		return nil, err
	}

	clientMetadata, err := engine.ClientMetadataFromContext(ctx)
	if err != nil {
		return nil, err
	}

	rec := progrock.FromContext(ctx)

	svcCtx, stop := context.WithCancel(context.Background())
	svcCtx = engine.ContextWithClientMetadata(svcCtx, clientMetadata)
	svcCtx = progrock.ToContext(svcCtx, rec)

	fullHost := host + "." + network.ClientDomain(clientMetadata.ClientID)

	tunnel := &c2hTunnel{
		bk:                 bk,
		upstreamHost:       svc.HostUpstream,
		tunnelServiceHost:  fullHost,
		tunnelServicePorts: svc.HostPorts,
	}

	checkPorts := []Port{}
	for _, p := range svc.HostPorts {
		desc := fmt.Sprintf("tunnel %s %d -> %d", p.Protocol, p.FrontendOrBackendPort(), p.Backend)
		checkPorts = append(checkPorts, Port{
			Port:        p.FrontendOrBackendPort(),
			Protocol:    p.Protocol,
			Description: &desc,
		})
	}

	check := newHealth(bk, fullHost, checkPorts)

	exited := make(chan error, 1)
	go func() {
		exited <- tunnel.Tunnel(svcCtx)
	}()

	checked := make(chan error, 1)
	go func() {
		checked <- check.Check(svcCtx)
	}()

	select {
	case err := <-checked:
		if err != nil {
			stop()
			return nil, fmt.Errorf("health check errored: %w", err)
		}

		return &RunningService{
			Service: svc,
			Key: ServiceKey{
				Digest:   dig,
				ClientID: clientMetadata.ClientID,
			},
			Host:  fullHost,
			Ports: checkPorts,
			Stop: func(context.Context) error {
				stop()
				return nil
			},
		}, nil
	case err := <-exited:
		stop()
		return nil, fmt.Errorf("proxy exited: %w", err)
	}
}

type ServiceBindings []ServiceBinding

type ServiceBinding struct {
	Service  *Service `json:"service"`
	Hostname string   `json:"hostname"`
	Aliases  AliasSet `json:"aliases"`
}

type AliasSet []string

func (set AliasSet) String() string {
	if len(set) == 0 {
		return "no aliases"
	}

	return fmt.Sprintf("aliased as %s", strings.Join(set, ", "))
}

func (set AliasSet) With(alias string) AliasSet {
	for _, a := range set {
		if a == alias {
			return set
		}
	}
	return append(set, alias)
}

func (set AliasSet) Union(other AliasSet) AliasSet {
	for _, a := range other {
		set = set.With(a)
	}
	return set
}

func (bndp *ServiceBindings) Merge(other ServiceBindings) {
	if *bndp == nil {
		*bndp = ServiceBindings{}
	}

	merged := *bndp

	indices := map[string]int{}
	for i, b := range merged {
		indices[b.Hostname] = i
	}

	for _, bnd := range other {
		i, has := indices[bnd.Hostname]
		if !has {
			merged = append(merged, bnd)
			continue
		}

		merged[i].Aliases = merged[i].Aliases.Union(bnd.Aliases)
	}

	*bndp = merged
}<|MERGE_RESOLUTION|>--- conflicted
+++ resolved
@@ -44,7 +44,6 @@
 	}
 }
 
-<<<<<<< HEAD
 func NewTunnelService(upstream *Service, ports []PortForward) *Service {
 	return &Service{
 		TunnelUpstream: upstream,
@@ -59,46 +58,11 @@
 	}
 }
 
-type ServiceID string
-
-func (id ServiceID) String() string {
-	return string(id)
-}
-
-// ServiceID is digestible so that smaller hashes can be displayed in
-// --debug vertex names.
-var _ Digestible = ServiceID("")
-
-func (id ServiceID) Digest() (digest.Digest, error) {
-	svc, err := id.ToService()
-	if err != nil {
-		return "", err
-	}
-	return svc.Digest()
-}
-
-func (id ServiceID) ToService() (*Service, error) {
-	var service Service
-
-	if id == "" {
-		// scratch
-		return &service, nil
-	}
-
-	if err := resourceid.Decode(&service, id); err != nil {
-		return nil, err
-	}
-
-	return &service, nil
-}
-
 // ID marshals the service into a content-addressed ID.
 func (svc *Service) ID() (ServiceID, error) {
-	return resourceid.Encode[ServiceID](svc)
-}
-
-=======
->>>>>>> b9163d1b
+	return resourceid.Encode(svc)
+}
+
 var _ pipeline.Pipelineable = (*Service)(nil)
 
 // Clone returns a deep copy of the container suitable for modifying in a
