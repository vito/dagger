--- conflicted
+++ resolved
@@ -16,11 +16,8 @@
 	"strings"
 
 	"github.com/containerd/containerd/platforms"
-<<<<<<< HEAD
 	"github.com/dagger/dagger/core/pipeline"
-=======
 	"github.com/dagger/dagger/network"
->>>>>>> 84dffbbf
 	"github.com/docker/distribution/reference"
 	bkclient "github.com/moby/buildkit/client"
 	"github.com/moby/buildkit/client/llb"
@@ -370,24 +367,10 @@
 			return nil, err
 		}
 
-<<<<<<< HEAD
-	// Override the progress pipeline of every LLB vertex in the DAG.
-	// FIXME: this can't be done in a normal way because Buildkit doesn't currently
-	// allow overriding the metadata of DefinitionOp. See this PR and comment:
-	// https://github.com/moby/buildkit/pull/2819
-	pipeline := payload.Pipeline.Add(pipeline.Pipeline{
-		Name: "docker build",
-	})
-	for dgst, metadata := range def.Metadata {
-		metadata.ProgressGroup = pipeline.ProgressGroup()
-		def.Metadata[dgst] = metadata
-	}
-=======
 		bkref, err := res.SingleRef()
 		if err != nil {
 			return nil, err
 		}
->>>>>>> 84dffbbf
 
 		var st llb.State
 		if bkref == nil {
@@ -408,7 +391,7 @@
 		// FIXME: this can't be done in a normal way because Buildkit doesn't currently
 		// allow overriding the metadata of DefinitionOp. See this PR and comment:
 		// https://github.com/moby/buildkit/pull/2819
-		pipeline := payload.Pipeline.Add(Pipeline{
+		pipeline := payload.Pipeline.Add(pipeline.Pipeline{
 			Name: "docker build",
 		})
 		for dgst, metadata := range def.Metadata {
@@ -746,11 +729,7 @@
 	container *Container,
 	containerPath string,
 	gw bkgw.Client,
-<<<<<<< HEAD
-	init func(context.Context, llb.State, string, pipeline.Path, specs.Platform) (T, error),
-=======
-	init func(context.Context, llb.State, string, PipelinePath, specs.Platform, ServiceBindings) (T, error),
->>>>>>> 84dffbbf
+	init func(context.Context, llb.State, string, pipeline.Path, specs.Platform, ServiceBindings) (T, error),
 ) (T, *ContainerMount, error) {
 	payload, err := container.ID.decode()
 	if err != nil {
