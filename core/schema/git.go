--- conflicted
+++ resolved
@@ -45,16 +45,10 @@
 }
 
 type gitRepository struct {
-<<<<<<< HEAD
-	URL        string        `json:"url"`
-	KeepGitDir bool          `json:"keepGitDir"`
-	Pipeline   pipeline.Path `json:"pipeline"`
-=======
 	URL         string            `json:"url"`
 	KeepGitDir  bool              `json:"keepGitDir"`
-	Pipeline    core.PipelinePath `json:"pipeline"`
+	Pipeline    pipeline.Path     `json:"pipeline"`
 	ServiceHost *core.ContainerID `json:"serviceHost,omitempty"`
->>>>>>> 84dffbbf
 }
 
 type gitRef struct {
