package schema

import (
	"github.com/dagger/dagger/core"
	"github.com/dagger/dagger/core/pipeline"
	"github.com/dagger/dagger/core/socket"
	"github.com/dagger/dagger/engine"
	"github.com/dagger/dagger/engine/sources/gitdns"
	"github.com/moby/buildkit/client/llb"
)

var _ ExecutableSchema = &gitSchema{}

type gitSchema struct {
	*MergedSchemas

	svcs *core.Services
}

func (s *gitSchema) Name() string {
	return "git"
}

func (s *gitSchema) Schema() string {
	return Git
}

func (s *gitSchema) Resolvers() Resolvers {
	return Resolvers{
		"Query": ObjectResolver{
			"git": ToResolver(s.git),
		},
		"GitRepository": ObjectResolver{
			"branch": ToResolver(s.branch),
			"tag":    ToResolver(s.tag),
			"commit": ToResolver(s.commit),
		},
		"GitRef": ObjectResolver{
			"tree": ToResolver(s.tree),
		},
	}
}

func (s *gitSchema) Dependencies() []ExecutableSchema {
	return nil
}

type gitRepository struct {
	URL             string         `json:"url"`
	KeepGitDir      bool           `json:"keepGitDir"`
	AuthTokenSecret *core.SecretID `json:"authTokenSecret,omitempty"`
	Pipeline        pipeline.Path  `json:"pipeline"`
	ServiceHost     *core.Service  `json:"serviceHost,omitempty"`
}

type gitRef struct {
	Repository gitRepository
	Name       string
}

type gitArgs struct {
	URL                     string          `json:"url"`
	KeepGitDir              bool            `json:"keepGitDir"`
	ExperimentalServiceHost *core.ServiceID `json:"experimentalServiceHost"`
}

func (s *gitSchema) git(ctx *core.Context, parent *core.Query, args gitArgs) (gitRepository, error) {
	repo := gitRepository{
		URL:        args.URL,
		KeepGitDir: args.KeepGitDir,
		Pipeline:   parent.PipelinePath(),
	}
	if args.ExperimentalServiceHost != nil {
<<<<<<< HEAD
		svc, err := args.ExperimentalServiceHost.ToService()
=======
		ctr, err := args.ExperimentalServiceHost.Decode()
		if err != nil {
			return gitRepository{}, err
		}
		svc, err := ctr.Service(ctx, s.bk, s.progSockPath)
		if err != nil {
			return gitRepository{}, err
		}
>>>>>>> b9163d1b
		if err != nil {
			return gitRepository{}, nil
		}
		repo.ServiceHost = svc
	}
	return repo, nil
}

type branchArgs struct {
	Name string
}

type commitArgs struct {
	ID string
}

func (s *gitSchema) commit(ctx *core.Context, parent gitRepository, args commitArgs) (gitRef, error) {
	return gitRef{
		Repository: parent,
		Name:       args.ID,
	}, nil
}

func (s *gitSchema) branch(ctx *core.Context, parent gitRepository, args branchArgs) (gitRef, error) {
	return gitRef{
		Repository: parent,
		Name:       args.Name,
	}, nil
}

type tagArgs struct {
	Name string
}

func (s *gitSchema) tag(ctx *core.Context, parent gitRepository, args tagArgs) (gitRef, error) {
	return gitRef{
		Repository: parent,
		Name:       args.Name,
	}, nil
}

type gitTreeArgs struct {
	SSHKnownHosts string    `json:"sshKnownHosts"`
	SSHAuthSocket socket.ID `json:"sshAuthSocket"`
}

func (s *gitSchema) tree(ctx *core.Context, parent gitRef, args gitTreeArgs) (*core.Directory, error) {
	opts := []llb.GitOption{}

	if parent.Repository.KeepGitDir {
		opts = append(opts, llb.KeepGitDir())
	}
	if args.SSHKnownHosts != "" {
		opts = append(opts, llb.KnownSSHHosts(args.SSHKnownHosts))
	}
	if args.SSHAuthSocket != "" {
		opts = append(opts, llb.MountSSHSock(string(args.SSHAuthSocket)))
	}

	var svcs core.ServiceBindings
	if parent.Repository.ServiceHost != nil {
		host, err := parent.Repository.ServiceHost.Hostname(ctx, s.svcs)
		if err != nil {
			return nil, err
		}
		svcs = append(svcs, core.ServiceBinding{
			Service:  parent.Repository.ServiceHost,
			Hostname: host,
		})
	}

	useDNS := len(svcs) > 0

	clientMetadata, err := engine.ClientMetadataFromContext(ctx)
	if err == nil && !useDNS {
		useDNS = len(clientMetadata.ParentClientIDs) > 0
	}

	var st llb.State
	if useDNS {
		// NB: only configure search domains if we're directly using a service, or
		// if we're nested beneath another search domain.
		//
		// we have to be a bit selective here to avoid breaking Dockerfile builds
		// that use a Buildkit frontend (# syntax = ...) that doesn't have the
		// networks API cap.
		//
		// TODO: add API cap
		st = gitdns.State(parent.Repository.URL, parent.Name, clientMetadata.ClientIDs(), opts...)
	} else {
		st = llb.Git(parent.Repository.URL, parent.Name, opts...)
	}

	return core.NewDirectorySt(ctx, st, "", parent.Repository.Pipeline, s.platform, svcs)
}<|MERGE_RESOLUTION|>--- conflicted
+++ resolved
@@ -71,18 +71,7 @@
 		Pipeline:   parent.PipelinePath(),
 	}
 	if args.ExperimentalServiceHost != nil {
-<<<<<<< HEAD
-		svc, err := args.ExperimentalServiceHost.ToService()
-=======
-		ctr, err := args.ExperimentalServiceHost.Decode()
-		if err != nil {
-			return gitRepository{}, err
-		}
-		svc, err := ctr.Service(ctx, s.bk, s.progSockPath)
-		if err != nil {
-			return gitRepository{}, err
-		}
->>>>>>> b9163d1b
+		svc, err := args.ExperimentalServiceHost.Decode()
 		if err != nil {
 			return gitRepository{}, nil
 		}
