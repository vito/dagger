--- conflicted
+++ resolved
@@ -34,43 +34,6 @@
 func New(params InitializeArgs) (*MergedSchemas, error) {
 	svcs := core.NewServices(params.BuildkitClient)
 	merged := &MergedSchemas{
-<<<<<<< HEAD
-		bk:              params.BuildkitClient,
-		platform:        params.Platform,
-		progSockPath:    params.ProgSockPath,
-		auth:            params.Auth,
-		secrets:         params.Secrets,
-		services:        svcs,
-		separateSchemas: map[string]ExecutableSchema{},
-	}
-	host := core.NewHost()
-	buildCache := core.NewCacheMap[uint64, *core.Container]()
-	err := merged.addSchemas(
-		&querySchema{merged},
-		&directorySchema{merged, host, svcs, buildCache},
-		&fileSchema{merged, host, svcs},
-		&gitSchema{merged, svcs},
-		&containerSchema{
-			merged,
-			host,
-			svcs,
-			params.OCIStore,
-			params.LeaseManager,
-			buildCache,
-			core.NewCacheMap[uint64, *specs.Descriptor](),
-		},
-		&cacheSchema{merged},
-		&secretSchema{merged},
-		&serviceSchema{merged, svcs},
-		&hostSchema{merged, host, svcs},
-		&projectSchema{merged, svcs},
-		&httpSchema{merged, svcs},
-		&platformSchema{merged},
-		&socketSchema{merged, host},
-	)
-	if err != nil {
-		return nil, err
-=======
 		bk:           params.BuildkitClient,
 		platform:     params.Platform,
 		progSockPath: params.ProgSockPath,
@@ -87,7 +50,6 @@
 		moduleCache:          core.NewCacheMap[digest.Digest, *core.Module](),
 
 		moduleSchemaViews: map[digest.Digest]*moduleSchemaView{},
->>>>>>> b9163d1b
 	}
 	return merged, nil
 }
@@ -136,6 +98,7 @@
 		},
 		&cacheSchema{s},
 		&secretSchema{s},
+		&serviceSchema{s, s.services},
 		&hostSchema{s, s.host, s.services},
 		&moduleSchema{
 			MergedSchemas:        s,
