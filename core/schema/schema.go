package schema

import (
	"context"
	"fmt"
	"sort"
	"sync"

	"github.com/containerd/containerd/content"
	"github.com/dagger/dagger/auth"
	"github.com/dagger/dagger/core"
	"github.com/dagger/dagger/engine"
	"github.com/dagger/dagger/engine/buildkit"
	"github.com/dagger/dagger/tracing"
	"github.com/dagger/graphql"
	tools "github.com/dagger/graphql-go-tools"
	"github.com/moby/buildkit/util/leaseutil"
	"github.com/opencontainers/go-digest"
	specs "github.com/opencontainers/image-spec/specs-go/v1"
	"github.com/vektah/gqlparser/v2"
	"github.com/vektah/gqlparser/v2/ast"
)

type InitializeArgs struct {
	BuildkitClient *buildkit.Client
	Platform       specs.Platform
	ProgSockPath   string
	OCIStore       content.Store
	LeaseManager   *leaseutil.Manager
	Auth           *auth.RegistryAuthProvider
	Secrets        *core.SecretStore
}

func New(params InitializeArgs) (*MergedSchemas, error) {
	svcs := core.NewServices(params.BuildkitClient)
	merged := &MergedSchemas{
<<<<<<< HEAD
		bk:           params.BuildkitClient,
		platform:     params.Platform,
		progSockPath: params.ProgSockPath,
		auth:         params.Auth,
		secrets:      params.Secrets,
		ociStore:     params.OCIStore,
		leaseManager: params.LeaseManager,
		host:         core.NewHost(),

		buildCache:           core.NewCacheMap[uint64, *core.Container](),
		importCache:          core.NewCacheMap[uint64, *specs.Descriptor](),
		functionContextCache: NewFunctionContextCache(),
		moduleCache:          core.NewCacheMap[digest.Digest, *core.Module](),

		moduleSchemaViews: map[digest.Digest]*moduleSchemaView{},
=======
		bk:              params.BuildkitClient,
		platform:        params.Platform,
		progSockPath:    params.ProgSockPath,
		auth:            params.Auth,
		secrets:         params.Secrets,
		services:        svcs,
		separateSchemas: map[string]ExecutableSchema{},
	}
	host := core.NewHost()
	buildCache := core.NewCacheMap[uint64, *core.Container]()
	err := merged.addSchemas(
		&querySchema{merged},
		&directorySchema{merged, host, svcs, buildCache},
		&fileSchema{merged, host, svcs},
		&gitSchema{merged, svcs},
		&containerSchema{
			merged,
			host,
			svcs,
			params.OCIStore,
			params.LeaseManager,
			buildCache,
			core.NewCacheMap[uint64, *specs.Descriptor](),
		},
		&cacheSchema{merged},
		&secretSchema{merged},
		&hostSchema{merged, host, svcs},
		&projectSchema{merged, svcs},
		&httpSchema{merged, svcs},
		&platformSchema{merged},
		&socketSchema{merged, host},
	)
	if err != nil {
		return nil, err
>>>>>>> 311e21d7
	}
	return merged, nil
}

type MergedSchemas struct {
	bk           *buildkit.Client
	platform     specs.Platform
	progSockPath string
	auth         *auth.RegistryAuthProvider
	secrets      *core.SecretStore
<<<<<<< HEAD
	ociStore     content.Store
	leaseManager *leaseutil.Manager
	host         *core.Host

	buildCache           *core.CacheMap[uint64, *core.Container]
	importCache          *core.CacheMap[uint64, *specs.Descriptor]
	functionContextCache *FunctionContextCache
	moduleCache          *core.CacheMap[digest.Digest, *core.Module]

	mu sync.RWMutex
	// Map of module digest -> schema presented to module.
	// For the original client not in an module, digest is just "".
	moduleSchemaViews map[digest.Digest]*moduleSchemaView
}

// requires s.mu write lock held
func (s *MergedSchemas) initializeModuleSchema(moduleDigest digest.Digest) (*moduleSchemaView, error) {
	ms := &moduleSchemaView{
		separateSchemas: map[string]ExecutableSchema{},
	}

	err := ms.addSchemas(
		&querySchema{s},
		&directorySchema{s, s.host, s.buildCache},
		&fileSchema{s, s.host},
		&gitSchema{s},
		&containerSchema{
			s,
			s.host,
			s.ociStore,
			s.leaseManager,
			s.buildCache,
			s.importCache,
		},
		&cacheSchema{s},
		&secretSchema{s},
		&hostSchema{s, s.host},
		&moduleSchema{
			MergedSchemas:        s,
			currentSchemaView:    ms,
			functionContextCache: s.functionContextCache,
			moduleCache:          s.moduleCache,
		},
		&httpSchema{s},
		&platformSchema{s},
		&socketSchema{s, s.host},
	)
	if err != nil {
		return nil, err
	}

	s.moduleSchemaViews[moduleDigest] = ms
	return ms, nil
}

func (s *MergedSchemas) getModuleSchemaView(moduleDigest digest.Digest) (*moduleSchemaView, error) {
	s.mu.Lock()
	defer s.mu.Unlock()
	ms, ok := s.moduleSchemaViews[moduleDigest]
	if !ok {
		var err error
		ms, err = s.initializeModuleSchema(moduleDigest)
		if err != nil {
			return nil, err
		}
	}
	return ms, nil
}

func (s *MergedSchemas) Schema(moduleDigest digest.Digest) (*graphql.Schema, error) {
	ms, err := s.getModuleSchemaView(moduleDigest)
	if err != nil {
		return nil, err
	}
	return ms.schema(), nil
}

func (s *MergedSchemas) addSchemas(moduleDigest digest.Digest, schemasToAdd ...ExecutableSchema) error {
	ms, err := s.getModuleSchemaView(moduleDigest)
	if err != nil {
		return err
	}
	return ms.addSchemas(schemasToAdd...)
}

// nolint: unused
//
// (seems like useful scaffolding that just isn't used yet)
func (s *MergedSchemas) resolvers(moduleDigest digest.Digest) (Resolvers, error) {
	ms, err := s.getModuleSchemaView(moduleDigest)
	if err != nil {
		return nil, err
	}
	return ms.resolvers(), nil
}
=======
	services     *core.Services
>>>>>>> 311e21d7

type moduleSchemaView struct {
	mu              sync.RWMutex
	separateSchemas map[string]ExecutableSchema
	mergedSchema    ExecutableSchema
	compiledSchema  *graphql.Schema
}

func (s *moduleSchemaView) schema() *graphql.Schema {
	s.mu.RLock()
	defer s.mu.RUnlock()
	return s.compiledSchema
}

<<<<<<< HEAD
func (s *moduleSchemaView) addSchemas(schemasToAdd ...ExecutableSchema) error {
	s.mu.Lock()
	defer s.mu.Unlock()
=======
func (s *MergedSchemas) ShutdownClient(ctx context.Context, client *engine.ClientMetadata) error {
	return s.services.StopClientServices(ctx, client)
}

func (s *MergedSchemas) addSchemas(schemasToAdd ...ExecutableSchema) error {
	s.schemaMu.Lock()
	defer s.schemaMu.Unlock()
>>>>>>> 311e21d7

	// make a copy of the current schemas
	separateSchemas := map[string]ExecutableSchema{}
	for k, v := range s.separateSchemas {
		separateSchemas[k] = v
	}

	// add in new schemas, recursively adding dependencies
	var newSchemas []ExecutableSchema
	var addOne func(newSchema ExecutableSchema)
	addOne = func(newSchema ExecutableSchema) {
		// Skip adding schema if it has already been added, higher callers
		// are expected to handle checks that schemas with the same name are
		// actually equivalent
		_, ok := separateSchemas[newSchema.Name()]
		if ok {
			return
		}

		newSchemas = append(newSchemas, newSchema)
		separateSchemas[newSchema.Name()] = newSchema
		for _, dep := range newSchema.Dependencies() {
			// TODO:(sipsma) guard against infinite recursion
			addOne(dep)
		}
	}
	for _, schemaToAdd := range schemasToAdd {
		addOne(schemaToAdd)
	}
	if len(newSchemas) == 0 {
		return nil
	}
	sort.Slice(newSchemas, func(i, j int) bool {
		return newSchemas[i].Name() < newSchemas[j].Name()
	})

	// merge existing and new schemas together
	merged, err := mergeExecutableSchemas(s.mergedSchema, newSchemas...)
	if err != nil {
		return err
	}

	compiled, err := compile(merged)
	if err != nil {
		return err
	}

	s.separateSchemas = separateSchemas
	s.mergedSchema = merged
	s.compiledSchema = compiled
	return nil
}

func (s *moduleSchemaView) resolvers() Resolvers {
	s.mu.Lock()
	defer s.mu.Unlock()
	return s.mergedSchema.Resolvers()
}

type ExecutableSchema interface {
	Name() string
	Schema() string
	Resolvers() Resolvers
	Dependencies() []ExecutableSchema
}

type StaticSchemaParams struct {
	Name         string
	Schema       string
	Resolvers    Resolvers
	Dependencies []ExecutableSchema
}

func StaticSchema(p StaticSchemaParams) ExecutableSchema {
	return &staticSchema{p}
}

var _ ExecutableSchema = &staticSchema{}

type staticSchema struct {
	StaticSchemaParams
}

func (s *staticSchema) Name() string {
	return s.StaticSchemaParams.Name
}

func (s *staticSchema) Schema() string {
	return s.StaticSchemaParams.Schema
}

func (s *staticSchema) Resolvers() Resolvers {
	return s.StaticSchemaParams.Resolvers
}

func (s *staticSchema) Dependencies() []ExecutableSchema {
	return s.StaticSchemaParams.Dependencies
}

func mergeExecutableSchemas(existingSchema ExecutableSchema, newSchemas ...ExecutableSchema) (ExecutableSchema, error) {
	mergedSchema := StaticSchemaParams{Resolvers: make(Resolvers)}
	if existingSchema != nil {
		mergedSchema.Name = existingSchema.Name()
		mergedSchema.Schema = existingSchema.Schema()
		mergedSchema.Resolvers = existingSchema.Resolvers()
		mergedSchema.Dependencies = existingSchema.Dependencies()
	}
	for _, newSchema := range newSchemas {
		mergedSchema.Schema += newSchema.Schema() + "\n"
		for name, resolver := range newSchema.Resolvers() {
			switch resolver := resolver.(type) {
			case FieldResolvers:
				existing, alreadyExisted := mergedSchema.Resolvers[name]
				if !alreadyExisted {
					existing = resolver
				}
				existingObject, ok := existing.(FieldResolvers)
				if !ok {
					return nil, fmt.Errorf("unexpected resolver type %T", existing)
				}
				for fieldName, fieldResolveFn := range resolver.Fields() {
					if alreadyExisted {
						// check for field conflicts if we are merging more fields into the existing object
						if _, ok := existingObject.Fields()[fieldName]; ok {
							return nil, fmt.Errorf("conflict on type %q field %q: %w", name, fieldName, ErrMergeFieldConflict)
						}
					}
					existingObject.SetField(fieldName, fieldResolveFn)
				}
				mergedSchema.Resolvers[name] = existingObject
			case ScalarResolver:
				if existing, ok := mergedSchema.Resolvers[name]; ok {
					if _, ok := existing.(ScalarResolver); !ok {
						return nil, fmt.Errorf("conflict on type %q: %w", name, ErrMergeTypeConflict)
					}
					return nil, fmt.Errorf("conflict on type %q: %w", name, ErrMergeScalarConflict)
				}
				mergedSchema.Resolvers[name] = resolver
			default:
				return nil, fmt.Errorf("unexpected resolver type %T", resolver)
			}
		}
	}

	// gqlparser has actual validation and errors, unlike the graphql-go library
	_, err := gqlparser.LoadSchema(&ast.Source{Input: mergedSchema.Schema})
	if err != nil {
		return nil, fmt.Errorf("schema validation failed: %w\n%s", err, mergedSchema.Schema)
	}

	return StaticSchema(mergedSchema), nil
}

func compile(s ExecutableSchema) (*graphql.Schema, error) {
	typeResolvers := tools.ResolverMap{}
	for name, resolver := range s.Resolvers() {
		switch resolver := resolver.(type) {
		case FieldResolvers:
			obj := &tools.ObjectResolver{
				Fields: tools.FieldResolveMap{},
			}
			typeResolvers[name] = obj
			for fieldName, fn := range resolver.Fields() {
				obj.Fields[fieldName] = &tools.FieldResolve{
					Resolve: fn,
				}
			}
		case ScalarResolver:
			typeResolvers[name] = &tools.ScalarResolver{
				Serialize:    resolver.Serialize,
				ParseValue:   resolver.ParseValue,
				ParseLiteral: resolver.ParseLiteral,
			}
		default:
			panic(resolver)
		}
	}

	schema, err := tools.MakeExecutableSchema(tools.ExecutableSchema{
		TypeDefs:  s.Schema(),
		Resolvers: typeResolvers,
		SchemaDirectives: tools.SchemaDirectiveVisitorMap{
			"deprecated": &tools.SchemaDirectiveVisitor{
				VisitFieldDefinition: func(p tools.VisitFieldDefinitionParams) error {
					reason := "No longer supported"
					if r, ok := p.Args["reason"].(string); ok {
						reason = r
					}
					p.Config.DeprecationReason = reason
					return nil
				},
			},
		},
		Extensions: []graphql.Extension{&tracing.GraphQLTracer{}},
	})
	if err != nil {
		return nil, err
	}

	return &schema, nil
}<|MERGE_RESOLUTION|>--- conflicted
+++ resolved
@@ -34,7 +34,6 @@
 func New(params InitializeArgs) (*MergedSchemas, error) {
 	svcs := core.NewServices(params.BuildkitClient)
 	merged := &MergedSchemas{
-<<<<<<< HEAD
 		bk:           params.BuildkitClient,
 		platform:     params.Platform,
 		progSockPath: params.ProgSockPath,
@@ -42,6 +41,7 @@
 		secrets:      params.Secrets,
 		ociStore:     params.OCIStore,
 		leaseManager: params.LeaseManager,
+		services:     svcs,
 		host:         core.NewHost(),
 
 		buildCache:           core.NewCacheMap[uint64, *core.Container](),
@@ -50,42 +50,6 @@
 		moduleCache:          core.NewCacheMap[digest.Digest, *core.Module](),
 
 		moduleSchemaViews: map[digest.Digest]*moduleSchemaView{},
-=======
-		bk:              params.BuildkitClient,
-		platform:        params.Platform,
-		progSockPath:    params.ProgSockPath,
-		auth:            params.Auth,
-		secrets:         params.Secrets,
-		services:        svcs,
-		separateSchemas: map[string]ExecutableSchema{},
-	}
-	host := core.NewHost()
-	buildCache := core.NewCacheMap[uint64, *core.Container]()
-	err := merged.addSchemas(
-		&querySchema{merged},
-		&directorySchema{merged, host, svcs, buildCache},
-		&fileSchema{merged, host, svcs},
-		&gitSchema{merged, svcs},
-		&containerSchema{
-			merged,
-			host,
-			svcs,
-			params.OCIStore,
-			params.LeaseManager,
-			buildCache,
-			core.NewCacheMap[uint64, *specs.Descriptor](),
-		},
-		&cacheSchema{merged},
-		&secretSchema{merged},
-		&hostSchema{merged, host, svcs},
-		&projectSchema{merged, svcs},
-		&httpSchema{merged, svcs},
-		&platformSchema{merged},
-		&socketSchema{merged, host},
-	)
-	if err != nil {
-		return nil, err
->>>>>>> 311e21d7
 	}
 	return merged, nil
 }
@@ -96,10 +60,10 @@
 	progSockPath string
 	auth         *auth.RegistryAuthProvider
 	secrets      *core.SecretStore
-<<<<<<< HEAD
 	ociStore     content.Store
 	leaseManager *leaseutil.Manager
 	host         *core.Host
+	services     *core.Services
 
 	buildCache           *core.CacheMap[uint64, *core.Container]
 	importCache          *core.CacheMap[uint64, *specs.Descriptor]
@@ -120,12 +84,13 @@
 
 	err := ms.addSchemas(
 		&querySchema{s},
-		&directorySchema{s, s.host, s.buildCache},
-		&fileSchema{s, s.host},
-		&gitSchema{s},
+		&directorySchema{s, s.host, s.services, s.buildCache},
+		&fileSchema{s, s.host, s.services},
+		&gitSchema{s, s.services},
 		&containerSchema{
 			s,
 			s.host,
+			s.services,
 			s.ociStore,
 			s.leaseManager,
 			s.buildCache,
@@ -133,14 +98,14 @@
 		},
 		&cacheSchema{s},
 		&secretSchema{s},
-		&hostSchema{s, s.host},
+		&hostSchema{s, s.host, s.services},
 		&moduleSchema{
 			MergedSchemas:        s,
 			currentSchemaView:    ms,
 			functionContextCache: s.functionContextCache,
 			moduleCache:          s.moduleCache,
 		},
-		&httpSchema{s},
+		&httpSchema{s, s.services},
 		&platformSchema{s},
 		&socketSchema{s, s.host},
 	)
@@ -192,9 +157,6 @@
 	}
 	return ms.resolvers(), nil
 }
-=======
-	services     *core.Services
->>>>>>> 311e21d7
 
 type moduleSchemaView struct {
 	mu              sync.RWMutex
@@ -209,19 +171,13 @@
 	return s.compiledSchema
 }
 
-<<<<<<< HEAD
+func (s *MergedSchemas) ShutdownClient(ctx context.Context, client *engine.ClientMetadata) error {
+	return s.services.StopClientServices(ctx, client)
+}
+
 func (s *moduleSchemaView) addSchemas(schemasToAdd ...ExecutableSchema) error {
 	s.mu.Lock()
 	defer s.mu.Unlock()
-=======
-func (s *MergedSchemas) ShutdownClient(ctx context.Context, client *engine.ClientMetadata) error {
-	return s.services.StopClientServices(ctx, client)
-}
-
-func (s *MergedSchemas) addSchemas(schemasToAdd ...ExecutableSchema) error {
-	s.schemaMu.Lock()
-	defer s.schemaMu.Unlock()
->>>>>>> 311e21d7
 
 	// make a copy of the current schemas
 	separateSchemas := map[string]ExecutableSchema{}
