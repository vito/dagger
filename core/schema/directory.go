package schema

import (
	"io/fs"

	"github.com/dagger/dagger/core"
	"github.com/dagger/dagger/core/pipeline"
	specs "github.com/opencontainers/image-spec/specs-go/v1"
)

type directorySchema struct {
	*MergedSchemas

	host       *core.Host
	svcs       *core.Services
	buildCache *core.CacheMap[uint64, *core.Container]
}

var _ ExecutableSchema = &directorySchema{}

func (s *directorySchema) Name() string {
	return "directory"
}

func (s *directorySchema) Schema() string {
	return Directory
}

var directoryIDResolver = stringResolver(core.DirectoryID(""))

func (s *directorySchema) Resolvers() Resolvers {
	return Resolvers{
		"DirectoryID": directoryIDResolver,
		"Query": ObjectResolver{
			"directory": ToResolver(s.directory),
		},
		"Directory": ToIDableObjectResolver(core.DirectoryID.Decode, ObjectResolver{
			"id":               ToResolver(s.id),
			"sync":             ToResolver(s.sync),
			"pipeline":         ToResolver(s.pipeline),
			"entries":          ToResolver(s.entries),
			"file":             ToResolver(s.file),
			"withFile":         ToResolver(s.withFile),
			"withNewFile":      ToResolver(s.withNewFile),
			"withoutFile":      ToResolver(s.withoutFile),
			"directory":        ToResolver(s.subdirectory),
			"withDirectory":    ToResolver(s.withDirectory),
			"withTimestamps":   ToResolver(s.withTimestamps),
			"withNewDirectory": ToResolver(s.withNewDirectory),
			"withoutDirectory": ToResolver(s.withoutDirectory),
			"diff":             ToResolver(s.diff),
			"export":           ToResolver(s.export),
			"dockerBuild":      ToResolver(s.dockerBuild),
		}),
	}
}

func (s *directorySchema) Dependencies() []ExecutableSchema {
	return nil
}

type directoryPipelineArgs struct {
	Name        string
	Description string
	Labels      []pipeline.Label
}

func (s *directorySchema) pipeline(ctx *core.Context, parent *core.Directory, args directoryPipelineArgs) (*core.Directory, error) {
	return parent.WithPipeline(ctx, args.Name, args.Description, args.Labels)
}

type directoryArgs struct {
	ID core.DirectoryID
}

func (s *directorySchema) directory(ctx *core.Context, parent *core.Query, args directoryArgs) (*core.Directory, error) {
	if args.ID != "" {
		return args.ID.Decode()
	}
	platform := s.platform
	return core.NewScratchDirectory(parent.PipelinePath(), platform), nil
}

func (s *directorySchema) id(ctx *core.Context, parent *core.Directory, args any) (core.DirectoryID, error) {
	return parent.ID()
}

func (s *directorySchema) sync(ctx *core.Context, parent *core.Directory, _ any) (core.DirectoryID, error) {
<<<<<<< HEAD
	_, err := parent.Evaluate(ctx.Context, s.bk)
=======
	err := parent.Evaluate(ctx.Context, s.bk, s.svcs)
>>>>>>> 311e21d7
	if err != nil {
		return "", err
	}
	return parent.ID()
}

type subdirectoryArgs struct {
	Path string
}

func (s *directorySchema) subdirectory(ctx *core.Context, parent *core.Directory, args subdirectoryArgs) (*core.Directory, error) {
	return parent.Directory(ctx, s.bk, s.svcs, args.Path)
}

type withNewDirectoryArgs struct {
	Path        string
	Permissions fs.FileMode
}

func (s *directorySchema) withNewDirectory(ctx *core.Context, parent *core.Directory, args withNewDirectoryArgs) (*core.Directory, error) {
	return parent.WithNewDirectory(ctx, args.Path, args.Permissions)
}

type withDirectoryArgs struct {
	Path      string
	Directory core.DirectoryID

	core.CopyFilter
}

func (s *directorySchema) withDirectory(ctx *core.Context, parent *core.Directory, args withDirectoryArgs) (*core.Directory, error) {
	dir, err := args.Directory.Decode()
	if err != nil {
		return nil, err
	}
	return parent.WithDirectory(ctx, args.Path, dir, args.CopyFilter, nil)
}

type dirWithTimestampsArgs struct {
	Timestamp int
}

func (s *directorySchema) withTimestamps(ctx *core.Context, parent *core.Directory, args dirWithTimestampsArgs) (*core.Directory, error) {
	return parent.WithTimestamps(ctx, args.Timestamp)
}

type entriesArgs struct {
	Path string
}

func (s *directorySchema) entries(ctx *core.Context, parent *core.Directory, args entriesArgs) ([]string, error) {
	return parent.Entries(ctx, s.bk, s.svcs, args.Path)
}

type dirFileArgs struct {
	Path string
}

func (s *directorySchema) file(ctx *core.Context, parent *core.Directory, args dirFileArgs) (_ *core.File, rerr error) {
	return parent.File(ctx, s.bk, s.svcs, args.Path)
}

type withNewFileArgs struct {
	Path        string
	Contents    string
	Permissions fs.FileMode
}

func (s *directorySchema) withNewFile(ctx *core.Context, parent *core.Directory, args withNewFileArgs) (*core.Directory, error) {
	return parent.WithNewFile(ctx, args.Path, []byte(args.Contents), args.Permissions, nil)
}

type withFileArgs struct {
	Path        string
	Source      core.FileID
	Permissions fs.FileMode
}

func (s *directorySchema) withFile(ctx *core.Context, parent *core.Directory, args withFileArgs) (*core.Directory, error) {
	file, err := args.Source.Decode()
	if err != nil {
		return nil, err
	}

	return parent.WithFile(ctx, args.Path, file, args.Permissions, nil)
}

type withoutDirectoryArgs struct {
	Path string
}

func (s *directorySchema) withoutDirectory(ctx *core.Context, parent *core.Directory, args withoutDirectoryArgs) (*core.Directory, error) {
	return parent.Without(ctx, args.Path)
}

type withoutFileArgs struct {
	Path string
}

func (s *directorySchema) withoutFile(ctx *core.Context, parent *core.Directory, args withoutFileArgs) (*core.Directory, error) {
	return parent.Without(ctx, args.Path)
}

type diffArgs struct {
	Other core.DirectoryID
}

func (s *directorySchema) diff(ctx *core.Context, parent *core.Directory, args diffArgs) (*core.Directory, error) {
	dir, err := args.Other.Decode()
	if err != nil {
		return nil, err
	}
	return parent.Diff(ctx, dir)
}

type dirExportArgs struct {
	Path string
}

func (s *directorySchema) export(ctx *core.Context, parent *core.Directory, args dirExportArgs) (bool, error) {
	err := parent.Export(ctx, s.bk, s.host, s.svcs, args.Path)
	if err != nil {
		return false, err
	}

	return true, nil
}

type dirDockerBuildArgs struct {
	Platform   *specs.Platform
	Dockerfile string
	BuildArgs  []core.BuildArg
	Target     string
	Secrets    []core.SecretID
}

func (s *directorySchema) dockerBuild(ctx *core.Context, parent *core.Directory, args dirDockerBuildArgs) (*core.Container, error) {
	platform := s.platform
	if args.Platform != nil {
		platform = *args.Platform
	}
	ctr, err := core.NewContainer("", parent.Pipeline, platform)
	if err != nil {
		return ctr, err
	}
	return ctr.Build(
		ctx,
		parent,
		args.Dockerfile,
		args.BuildArgs,
		args.Target,
		args.Secrets,
		s.bk,
		s.svcs,
		s.buildCache,
	)
}<|MERGE_RESOLUTION|>--- conflicted
+++ resolved
@@ -86,11 +86,7 @@
 }
 
 func (s *directorySchema) sync(ctx *core.Context, parent *core.Directory, _ any) (core.DirectoryID, error) {
-<<<<<<< HEAD
-	_, err := parent.Evaluate(ctx.Context, s.bk)
-=======
-	err := parent.Evaluate(ctx.Context, s.bk, s.svcs)
->>>>>>> 311e21d7
+	_, err := parent.Evaluate(ctx.Context, s.bk, s.svcs)
 	if err != nil {
 		return "", err
 	}
