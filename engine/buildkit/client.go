package buildkit

import (
	"bytes"
	"context"
	"encoding/json"
	"errors"
	"fmt"
	"io"
	"net"
	"os"
	"path"
	"path/filepath"
	"strings"
	"sync"
	"time"

	"github.com/containerd/containerd/platforms"
	"github.com/containerd/continuity/fs"
	"github.com/dagger/dagger/auth"
	"github.com/dagger/dagger/engine"
	"github.com/dagger/dagger/engine/session"
	"github.com/hashicorp/go-multierror"
	bkcache "github.com/moby/buildkit/cache"
	bkcacheconfig "github.com/moby/buildkit/cache/config"
	"github.com/moby/buildkit/cache/remotecache"
	bkclient "github.com/moby/buildkit/client"
	"github.com/moby/buildkit/client/llb"
	"github.com/moby/buildkit/executor/oci"
	"github.com/moby/buildkit/exporter/containerimage/exptypes"
	bkfrontend "github.com/moby/buildkit/frontend"
	bkgw "github.com/moby/buildkit/frontend/gateway/client"
	bkcontainer "github.com/moby/buildkit/frontend/gateway/container"
	"github.com/moby/buildkit/identity"
	bksession "github.com/moby/buildkit/session"
	"github.com/moby/buildkit/session/filesync"
	bksecrets "github.com/moby/buildkit/session/secrets"
	"github.com/moby/buildkit/snapshot"
	bksolver "github.com/moby/buildkit/solver"
	"github.com/moby/buildkit/solver/llbsolver"
	bksolverpb "github.com/moby/buildkit/solver/pb"
	solverresult "github.com/moby/buildkit/solver/result"
	"github.com/moby/buildkit/util/bklog"
	"github.com/moby/buildkit/util/entitlements"
	bkworker "github.com/moby/buildkit/worker"
	"github.com/opencontainers/go-digest"
	specs "github.com/opencontainers/image-spec/specs-go/v1"
	"golang.org/x/sync/errgroup"
	"google.golang.org/grpc/metadata"
)

const (
	// from buildkit, cannot change
	entitlementsJobKey = "llb.entitlements"
)

type Opts struct {
	Worker                bkworker.Worker
	SessionManager        *bksession.Manager
	LLBSolver             *llbsolver.Solver
	GenericSolver         *bksolver.Solver
	SecretStore           bksecrets.SecretStore
	AuthProvider          *auth.RegistryAuthProvider
	PrivilegedExecEnabled bool
	UpstreamCacheImports  []bkgw.CacheOptionsEntry
	// MainClientCaller is the caller who initialized the server associated with this
	// client. It is special in that when it shuts down, the client will be closed and
	// that registry auth and sockets are currently only ever sourced from this caller,
	// not any nested clients (may change in future).
	MainClientCaller bksession.Caller
	DNSConfig        *oci.DNSConfig
}

type ResolveCacheExporterFunc func(ctx context.Context, g bksession.Group) (remotecache.Exporter, error)

// Client is dagger's internal interface to buildkit APIs
type Client struct {
	Opts
	session   *bksession.Session
	job       *bksolver.Job
	llbBridge bkfrontend.FrontendLLBBridge

	clientMu              sync.RWMutex
	clientIDToSecretToken map[string]string

	refs         map[*ref]struct{}
	refsMu       sync.Mutex
	containers   map[bkgw.Container]struct{}
	containersMu sync.Mutex

<<<<<<< HEAD
	dialer *net.Dialer
=======
	closeCtx context.Context
	cancel   context.CancelFunc
	closeMu  sync.RWMutex
>>>>>>> fdd55504
}

type Result = solverresult.Result[*ref]

func NewClient(ctx context.Context, opts Opts) (*Client, error) {
	closeCtx, cancel := context.WithCancel(context.Background())
	client := &Client{
		Opts:                  opts,
		clientIDToSecretToken: make(map[string]string),
		refs:                  make(map[*ref]struct{}),
		containers:            make(map[bkgw.Container]struct{}),
		closeCtx:              closeCtx,
		cancel:                cancel,
	}

	session, err := client.newSession(ctx)
	if err != nil {
		return nil, err
	}
	client.session = session

	job, err := client.GenericSolver.NewJob(client.ID())
	if err != nil {
		return nil, err
	}
	client.job = job
	client.job.SessionID = client.ID()

	entitlementSet := entitlements.Set{}
	if opts.PrivilegedExecEnabled {
		entitlementSet[entitlements.EntitlementSecurityInsecure] = struct{}{}
	}
	client.job.SetValue(entitlementsJobKey, entitlementSet)

	client.llbBridge = client.LLBSolver.Bridge(client.job)
	client.llbBridge = recordingGateway{client.llbBridge}

	client.dialer = &net.Dialer{}

	if opts.DNSConfig != nil {
		client.dialer.Resolver = &net.Resolver{
			PreferGo: true,
			Dial: func(ctx context.Context, network, address string) (net.Conn, error) {
				if len(opts.DNSConfig.Nameservers) == 0 {
					return nil, errors.New("no nameservers configured")
				}

				var errs error
				for _, ns := range opts.DNSConfig.Nameservers {
					conn, err := client.dialer.DialContext(ctx, network, net.JoinHostPort(ns, "53"))
					if err != nil {
						errs = multierror.Append(errs, err)
						continue
					}

					return conn, nil
				}

				return nil, errs
			},
		}
	}

	return client, nil
}

func (c *Client) ID() string {
	return c.session.ID()
}

func (c *Client) Close() error {
	c.closeMu.Lock()
	defer c.closeMu.Unlock()
	select {
	case <-c.closeCtx.Done():
		// already closed
		return nil
	default:
	}
	c.cancel()

	c.job.Discard()
	c.job.CloseProgress()

	c.refsMu.Lock()
	for rf := range c.refs {
		if rf != nil {
			rf.resultProxy.Release(context.Background())
		}
	}
	c.refs = nil
	c.refsMu.Unlock()

	c.containersMu.Lock()
	var containerReleaseGroup errgroup.Group
	for ctr := range c.containers {
		if ctr := ctr; ctr != nil {
			containerReleaseGroup.Go(func() error {
				// in theory this shouldn't block very long and just kill the container,
				// but add a safeguard just in case
				releaseCtx, cancelRelease := context.WithTimeout(context.Background(), 30*time.Second)
				defer cancelRelease()
				return ctr.Release(releaseCtx)
			})
		}
	}
	err := containerReleaseGroup.Wait()
	if err != nil {
		bklog.G(context.Background()).WithError(err).Error("failed to release containers")
	}
	c.containers = nil
	c.containersMu.Unlock()

	return nil
}

func (c *Client) withClientCloseCancel(ctx context.Context) (context.Context, context.CancelFunc, error) {
	c.closeMu.RLock()
	defer c.closeMu.RUnlock()
	select {
	case <-c.closeCtx.Done():
		return nil, nil, errors.New("client closed")
	default:
	}
	ctx, cancel := context.WithCancel(ctx)
	go func() {
		select {
		case <-c.closeCtx.Done():
			cancel()
		case <-ctx.Done():
		}
	}()
	return ctx, cancel, nil
}

func (c *Client) Solve(ctx context.Context, req bkgw.SolveRequest) (_ *Result, rerr error) {
	ctx, cancel, err := c.withClientCloseCancel(ctx)
	if err != nil {
		return nil, err
	}
	defer cancel()
	ctx = withOutgoingContext(ctx)

	// include any upstream cache imports, if any
	req.CacheImports = c.UpstreamCacheImports

	llbRes, err := c.llbBridge.Solve(ctx, req, c.ID())
	if err != nil {
		return nil, wrapError(ctx, err, c.ID())
	}
	res, err := solverresult.ConvertResult(llbRes, func(rp bksolver.ResultProxy) (*ref, error) {
		return newRef(rp, c), nil
	})
	if err != nil {
		llbRes.EachRef(func(rp bksolver.ResultProxy) error {
			return rp.Release(context.Background())
		})
		return nil, err
	}

	c.refsMu.Lock()
	defer c.refsMu.Unlock()
	if res.Ref != nil {
		c.refs[res.Ref] = struct{}{}
	}
	for _, rf := range res.Refs {
		c.refs[rf] = struct{}{}
	}
	return res, nil
}

<<<<<<< HEAD
func (c *Client) ResolveImageConfig(ctx context.Context, ref string, opt llb.ResolveImageConfigOpt) (string, digest.Digest, []byte, error) {
=======
func (c *Client) ResolveImageConfig(ctx context.Context, ref string, opt llb.ResolveImageConfigOpt) (digest.Digest, []byte, error) {
	ctx, cancel, err := c.withClientCloseCancel(ctx)
	if err != nil {
		return "", nil, err
	}
	defer cancel()
>>>>>>> fdd55504
	ctx = withOutgoingContext(ctx)
	return c.llbBridge.ResolveImageConfig(ctx, ref, opt)
}

func (c *Client) NewContainer(ctx context.Context, req bkgw.NewContainerRequest) (bkgw.Container, error) {
	ctx, cancel, err := c.withClientCloseCancel(ctx)
	if err != nil {
		return nil, err
	}
	defer cancel()
	ctx = withOutgoingContext(ctx)
	ctrReq := bkcontainer.NewContainerRequest{
		ContainerID: identity.NewID(),
		NetMode:     req.NetMode,
		Hostname:    req.Hostname,
		Mounts:      make([]bkcontainer.Mount, len(req.Mounts)),
	}

	extraHosts, err := bkcontainer.ParseExtraHosts(req.ExtraHosts)
	if err != nil {
		return nil, err
	}
	ctrReq.ExtraHosts = extraHosts

	// get the input mounts in parallel in case they need to be evaluated, which can be expensive
	eg, egctx := errgroup.WithContext(ctx)
	for i, m := range req.Mounts {
		i, m := i, m
		eg.Go(func() error {
			var workerRef *bkworker.WorkerRef
			if m.Ref != nil {
				ref, ok := m.Ref.(*ref)
				if !ok {
					return fmt.Errorf("dagger: unexpected ref type: %T", m.Ref)
				}
				if ref != nil { // TODO(vito): apparently this is possible. scratch?
					res, err := ref.resultProxy.Result(egctx)
					if err != nil {
						return fmt.Errorf("result: %w", err)
					}
					workerRef, ok = res.Sys().(*bkworker.WorkerRef)
					if !ok {
						return fmt.Errorf("invalid res: %T", res.Sys())
					}
				}
			}
			ctrReq.Mounts[i] = bkcontainer.Mount{
				WorkerRef: workerRef,
				Mount: &bksolverpb.Mount{
					Dest:      m.Dest,
					Selector:  m.Selector,
					Readonly:  m.Readonly,
					MountType: m.MountType,
					CacheOpt:  m.CacheOpt,
					SecretOpt: m.SecretOpt,
					SSHOpt:    m.SSHOpt,
				},
			}
			return nil
		})
	}
	err = eg.Wait()
	if err != nil {
		return nil, fmt.Errorf("wait: %w", err)
	}

	// using context.Background so it continues running until exit or when c.Close() is called
	ctr, err := bkcontainer.NewContainer(
		context.Background(),
		c.Worker,
		c.SessionManager,
		bksession.NewGroup(c.ID()),
		ctrReq,
	)
	if err != nil {
		return nil, err
	}

	c.containersMu.Lock()
	defer c.containersMu.Unlock()
	if c.containers == nil {
		if err := ctr.Release(context.Background()); err != nil {
			return nil, fmt.Errorf("release after close: %w", err)
		}
		return nil, errors.New("client closed")
	}
	c.containers[ctr] = struct{}{}
	return ctr, nil
}

// CombinedResult returns a buildkit result with all the refs solved by this client so far.
// This is useful for constructing a result for upstream remote caching.
func (c *Client) CombinedResult(ctx context.Context) (*Result, error) {
	c.refsMu.Lock()
	mergeInputs := make([]llb.State, 0, len(c.refs))
	for r := range c.refs {
		state, err := r.ToState()
		if err != nil {
			c.refsMu.Unlock()
			return nil, err
		}
		mergeInputs = append(mergeInputs, state)
	}
	c.refsMu.Unlock()
	llbdef, err := llb.Merge(mergeInputs, llb.WithCustomName("combined session result")).Marshal(ctx)
	if err != nil {
		return nil, err
	}
	// TODO: this also adds to c.refs... which is weird
	return c.Solve(ctx, bkgw.SolveRequest{
		Definition: llbdef.ToPB(),
	})
}

func (c *Client) UpstreamCacheExport(ctx context.Context, cacheExportFuncs []ResolveCacheExporterFunc) error {
	ctx, cancel, err := c.withClientCloseCancel(ctx)
	if err != nil {
		return err
	}
	defer cancel()

	if len(cacheExportFuncs) == 0 {
		return nil
	}
	bklog.G(ctx).Debugf("exporting %d caches", len(cacheExportFuncs))

	combinedResult, err := c.CombinedResult(ctx)
	if err != nil {
		return err
	}
	// TODO: dedupe with similar conversions
	cacheRes, err := solverresult.ConvertResult(combinedResult, func(rf *ref) (bkcache.ImmutableRef, error) {
		res, err := rf.Result(ctx)
		if err != nil {
			return nil, err
		}
		workerRef, ok := res.Sys().(*bkworker.WorkerRef)
		if !ok {
			return nil, fmt.Errorf("invalid ref: %T", res.Sys())
		}
		return workerRef.ImmutableRef, nil
	})
	if err != nil {
		return fmt.Errorf("failed to convert result: %s", err)
	}
	bklog.G(ctx).Debugf("converting to solverRes")
	solverRes, err := solverresult.ConvertResult(combinedResult, func(rf *ref) (bksolver.CachedResult, error) {
		return rf.resultProxy.Result(ctx)
	})
	if err != nil {
		return fmt.Errorf("failed to convert result: %s", err)
	}

	sessionGroup := bksession.NewGroup(c.ID())
	eg, ctx := errgroup.WithContext(ctx)
	// TODO: send progrock statuses for cache export progress
	for _, exporterFunc := range cacheExportFuncs {
		exporterFunc := exporterFunc
		eg.Go(func() error {
			bklog.G(ctx).Debugf("getting exporter")
			exporter, err := exporterFunc(ctx, sessionGroup)
			if err != nil {
				return err
			}
			bklog.G(ctx).Debugf("exporting cache with %T", exporter)
			compressionCfg := exporter.Config().Compression
			err = solverresult.EachRef(solverRes, cacheRes, func(res bksolver.CachedResult, ref bkcache.ImmutableRef) error {
				bklog.G(ctx).Debugf("exporting cache for %s", ref.ID())
				ctx := withDescHandlerCacheOpts(ctx, ref)
				bklog.G(ctx).Debugf("calling exporter")
				_, err = res.CacheKeys()[0].Exporter.ExportTo(ctx, exporter, bksolver.CacheExportOpt{
					ResolveRemotes: func(ctx context.Context, res bksolver.Result) ([]*bksolver.Remote, error) {
						ref, ok := res.Sys().(*bkworker.WorkerRef)
						if !ok {
							return nil, fmt.Errorf("invalid result: %T", res.Sys())
						}
						bklog.G(ctx).Debugf("getting remotes for %s", ref.ID())
						defer bklog.G(ctx).Debugf("got remotes for %s", ref.ID())
						return ref.GetRemotes(ctx, true, bkcacheconfig.RefConfig{Compression: compressionCfg}, false, sessionGroup)
					},
					Mode:           bksolver.CacheExportModeMax,
					Session:        sessionGroup,
					CompressionOpt: &compressionCfg,
				})
				return err
			})
			if err != nil {
				return err
			}
			bklog.G(ctx).Debugf("finalizing exporter")
			defer bklog.G(ctx).Debugf("finalized exporter")
			_, err = exporter.Finalize(ctx)
			return err
		})
	}
	bklog.G(ctx).Debugf("waiting for cache export")
	defer bklog.G(ctx).Debugf("waited for cache export")
	return eg.Wait()
}

func withDescHandlerCacheOpts(ctx context.Context, ref bkcache.ImmutableRef) context.Context {
	return bksolver.WithCacheOptGetter(ctx, func(_ bool, keys ...interface{}) map[interface{}]interface{} {
		vals := make(map[interface{}]interface{})
		for _, k := range keys {
			if key, ok := k.(bkcache.DescHandlerKey); ok {
				if handler := ref.DescHandler(digest.Digest(key)); handler != nil {
					vals[k] = handler
				}
			}
		}
		return vals
	})
}

func (c *Client) WriteStatusesTo(ctx context.Context, ch chan *bkclient.SolveStatus) error {
	return c.job.Status(ctx, ch)
}

func (c *Client) RegisterClient(clientID, clientHostname, secretToken string) error {
	c.clientMu.Lock()
	defer c.clientMu.Unlock()
	existingToken, ok := c.clientIDToSecretToken[clientID]
	if ok {
		if existingToken != secretToken {
			return fmt.Errorf("client ID %q already registered with different secret token", clientID)
		}
		return nil
	}
	c.clientIDToSecretToken[clientID] = secretToken
	// NOTE: we purposely don't delete the secret token, it should never be reused and will be released
	// from memory once the dagger server instance corresponding to this buildkit client shuts down.
	// Deleting it would make it easier to create race conditions around using the client's session
	// before it is fully closed.
	return nil
}

func (c *Client) VerifyClient(clientID, secretToken string) error {
	c.clientMu.RLock()
	defer c.clientMu.RUnlock()
	existingToken, ok := c.clientIDToSecretToken[clientID]
	if !ok {
		return fmt.Errorf("client ID %q not registered", clientID)
	}
	if existingToken != secretToken {
		return fmt.Errorf("client ID %q registered with different secret token", clientID)
	}
	return nil
}

type LocalImportOpts struct {
	OwnerClientID string `json:"ownerClientID,omitempty"`
	Path          string `json:"path,omitempty"`
}

func (c *Client) LocalImportLLB(ctx context.Context, srcPath string, opts ...llb.LocalOption) (llb.State, error) {
	srcPath = path.Clean(srcPath)
	if srcPath == ".." || strings.HasPrefix(srcPath, "../") {
		return llb.State{}, fmt.Errorf("path %q escapes workdir; use an absolute path instead", srcPath)
	}

	clientMetadata, err := engine.ClientMetadataFromContext(ctx)
	if err != nil {
		return llb.State{}, err
	}

	// NOTE: this relies on the fact that the local source is evaluated synchronously in the caller, otherwise
	// the caller client ID may not be correct.
	name, err := EncodeIDHack(LocalImportOpts{
		// For now, the requester is always the owner of the local dir
		// when the dir is initially created in LLB (i.e. you can't request a
		// a new local dir from another session, you can only be passed one
		// from another session already created).
		OwnerClientID: clientMetadata.ClientID,
		Path:          srcPath,
	})
	if err != nil {
		return llb.State{}, err
	}

	opts = append(opts,
		// synchronize concurrent filesyncs for the same srcPath
		llb.SharedKeyHint(name),
		llb.SessionID(c.ID()),
	)
	return llb.Local(name, opts...), nil
}

func (c *Client) ReadCallerHostFile(ctx context.Context, path string) ([]byte, error) {
	ctx, cancel, err := c.withClientCloseCancel(ctx)
	if err != nil {
		return nil, err
	}
	defer cancel()

	clientMetadata, err := engine.ClientMetadataFromContext(ctx)
	if err != nil {
		return nil, fmt.Errorf("failed to get requester session ID: %s", err)
	}

	md, ok := metadata.FromIncomingContext(ctx)
	if !ok {
		md = metadata.MD{}
	}
	md[engine.LocalDirImportReadSingleFileMetaKey] = []string{path}
	ctx = metadata.NewOutgoingContext(ctx, md)

	clientCaller, err := c.SessionManager.Get(ctx, clientMetadata.ClientID, false)
	if err != nil {
		return nil, fmt.Errorf("failed to get requester session: %s", err)
	}
	diffCopyClient, err := filesync.NewFileSyncClient(clientCaller.Conn()).DiffCopy(ctx)
	if err != nil {
		return nil, fmt.Errorf("failed to create diff copy client: %s", err)
	}
	defer diffCopyClient.CloseSend()
	msg := filesync.BytesMessage{}
	err = diffCopyClient.RecvMsg(&msg)
	if err != nil {
		return nil, fmt.Errorf("failed to receive file bytes message: %s", err)
	}
	return msg.Data, nil
}

func (c *Client) LocalDirExport(
	ctx context.Context,
	def *bksolverpb.Definition,
	destPath string,
) error {
	ctx, cancel, err := c.withClientCloseCancel(ctx)
	if err != nil {
		return err
	}
	defer cancel()

	destPath = path.Clean(destPath)
	if destPath == ".." || strings.HasPrefix(destPath, "../") {
		return fmt.Errorf("path %q escapes workdir; use an absolute path instead", destPath)
	}

	res, err := c.Solve(ctx, bkgw.SolveRequest{Definition: def})
	if err != nil {
		return fmt.Errorf("failed to solve for local export: %s", err)
	}

	cacheRes, err := solverresult.ConvertResult(res, func(rf *ref) (bkcache.ImmutableRef, error) {
		cachedRes, err := rf.Result(ctx)
		if err != nil {
			return nil, err
		}
		workerRef, ok := cachedRes.Sys().(*bkworker.WorkerRef)
		if !ok {
			return nil, fmt.Errorf("invalid ref: %T", cachedRes.Sys())
		}
		return workerRef.ImmutableRef, nil
	})
	if err != nil {
		return fmt.Errorf("failed to convert result: %s", err)
	}

	exporter, err := c.Worker.Exporter(bkclient.ExporterLocal, c.SessionManager)
	if err != nil {
		return err
	}

	expInstance, err := exporter.Resolve(ctx, nil)
	if err != nil {
		return fmt.Errorf("failed to resolve exporter: %s", err)
	}

	clientMetadata, err := engine.ClientMetadataFromContext(ctx)
	if err != nil {
		return fmt.Errorf("failed to get requester session ID: %s", err)
	}

	md, ok := metadata.FromIncomingContext(ctx)
	if !ok {
		md = metadata.MD{}
	}
	md[engine.LocalDirExportDestClientIDMetaKey] = []string{clientMetadata.ClientID}
	md[engine.LocalDirExportDestPathMetaKey] = []string{destPath}

	ctx = metadata.NewOutgoingContext(ctx, md)

	_, descRef, err := expInstance.Export(ctx, cacheRes, c.ID())
	if err != nil {
		return fmt.Errorf("failed to export: %s", err)
	}
	if descRef != nil {
		descRef.Release()
	}
	return nil
}

func (c *Client) LocalFileExport(
	ctx context.Context,
	def *bksolverpb.Definition,
	destPath string,
	filePath string,
	allowParentDirPath bool,
) error {
	ctx, cancel, err := c.withClientCloseCancel(ctx)
	if err != nil {
		return err
	}
	defer cancel()

	destPath = path.Clean(destPath)
	if destPath == ".." || strings.HasPrefix(destPath, "../") {
		return fmt.Errorf("path %q escapes workdir; use an absolute path instead", destPath)
	}

	res, err := c.Solve(ctx, bkgw.SolveRequest{Definition: def, Evaluate: true})
	if err != nil {
		return fmt.Errorf("failed to solve for local export: %s", err)
	}
	ref, err := res.SingleRef()
	if err != nil {
		return fmt.Errorf("failed to get single ref: %s", err)
	}

	mountable, err := ref.getMountable(ctx)
	if err != nil {
		return fmt.Errorf("failed to get mountable: %s", err)
	}
	mounter := snapshot.LocalMounter(mountable)
	mountPath, err := mounter.Mount()
	if err != nil {
		return fmt.Errorf("failed to mount: %s", err)
	}
	defer mounter.Unmount()
	mntFilePath, err := fs.RootPath(mountPath, filePath)
	if err != nil {
		return fmt.Errorf("failed to get root path: %s", err)
	}
	file, err := os.Open(mntFilePath)
	if err != nil {
		return fmt.Errorf("failed to open file: %s", err)
	}
	defer file.Close()

	clientMetadata, err := engine.ClientMetadataFromContext(ctx)
	if err != nil {
		return fmt.Errorf("failed to get requester session ID: %s", err)
	}

	md, ok := metadata.FromIncomingContext(ctx)
	if !ok {
		md = metadata.MD{}
	}
	md[engine.LocalDirExportDestClientIDMetaKey] = []string{clientMetadata.ClientID}
	md[engine.LocalDirExportDestPathMetaKey] = []string{destPath}
	md[engine.LocalDirExportIsFileStreamMetaKey] = []string{"true"}
	md[engine.LocalDirExportFileOriginalNameMetaKey] = []string{filepath.Base(filePath)}
	if allowParentDirPath {
		md[engine.LocalDirExportAllowParentDirPathMetaKey] = []string{"true"}
	}
	ctx = metadata.NewOutgoingContext(ctx, md)

	clientCaller, err := c.SessionManager.Get(ctx, clientMetadata.ClientID, false)
	if err != nil {
		return fmt.Errorf("failed to get requester session: %s", err)
	}
	diffCopyClient, err := filesync.NewFileSendClient(clientCaller.Conn()).DiffCopy(ctx)
	if err != nil {
		return fmt.Errorf("failed to create diff copy client: %s", err)
	}
	defer diffCopyClient.CloseSend()

	fileStat, err := file.Stat()
	if err != nil {
		return fmt.Errorf("failed to stat file: %s", err)
	}
	fileSizeLeft := fileStat.Size()
	chunkSize := int64(MaxFileContentsChunkSize)
	for fileSizeLeft > 0 {
		buf := new(bytes.Buffer) // TODO: more efficient to use bufio.Writer, reuse buffers, sync.Pool, etc.
		n, err := io.CopyN(buf, file, chunkSize)
		if errors.Is(err, io.EOF) {
			err = nil
		}
		if err != nil {
			return fmt.Errorf("failed to read file: %s", err)
		}
		fileSizeLeft -= n
		err = diffCopyClient.SendMsg(&filesync.BytesMessage{Data: buf.Bytes()})
		if errors.Is(err, io.EOF) {
			err := diffCopyClient.RecvMsg(struct{}{})
			if err != nil {
				return fmt.Errorf("diff copy client error: %s", err)
			}
		} else if err != nil {
			return fmt.Errorf("failed to send file chunk: %s", err)
		}
	}
	if err := diffCopyClient.CloseSend(); err != nil {
		return fmt.Errorf("failed to close send: %s", err)
	}
	// wait for receiver to finish
	var msg filesync.BytesMessage
	if err := diffCopyClient.RecvMsg(&msg); err != io.EOF {
		return fmt.Errorf("unexpected closing recv msg: %s", err)
	}
	return nil
}

type PublishInput struct {
	Definition *bksolverpb.Definition
	Config     specs.ImageConfig
}

func (c *Client) PublishContainerImage(
	ctx context.Context,
	inputByPlatform map[string]PublishInput,
	opts map[string]string, // TODO: make this an actual type, this leaks too much untyped buildkit api
) (map[string]string, error) {
	ctx, cancel, err := c.withClientCloseCancel(ctx)
	if err != nil {
		return nil, err
	}
	defer cancel()

	combinedResult := &solverresult.Result[bkcache.ImmutableRef]{}
	expPlatforms := &exptypes.Platforms{
		Platforms: make([]exptypes.Platform, len(inputByPlatform)),
	}
	// TODO: probably faster to do this in parallel for each platform
	for platformString, input := range inputByPlatform {
		// TODO: add util for turning into cacheRes, dedupe w/ above
		res, err := c.Solve(ctx, bkgw.SolveRequest{Definition: input.Definition})
		if err != nil {
			return nil, fmt.Errorf("failed to solve for container publish: %s", err)
		}
		cacheRes, err := solverresult.ConvertResult(res, func(rf *ref) (bkcache.ImmutableRef, error) {
			res, err := rf.Result(ctx)
			if err != nil {
				return nil, err
			}
			workerRef, ok := res.Sys().(*bkworker.WorkerRef)
			if !ok {
				return nil, fmt.Errorf("invalid ref: %T", res.Sys())
			}
			return workerRef.ImmutableRef, nil
		})
		if err != nil {
			return nil, fmt.Errorf("failed to convert result: %s", err)
		}
		ref, err := cacheRes.SingleRef()
		if err != nil {
			return nil, err
		}

		platform, err := platforms.Parse(platformString)
		if err != nil {
			return nil, err
		}
		cfgBytes, err := json.Marshal(specs.Image{
			Platform: specs.Platform{
				Architecture: platform.Architecture,
				OS:           platform.OS,
				OSVersion:    platform.OSVersion,
				OSFeatures:   platform.OSFeatures,
			},
			Config: input.Config,
		})
		if err != nil {
			return nil, err
		}
		if len(inputByPlatform) == 1 {
			combinedResult.AddMeta(exptypes.ExporterImageConfigKey, cfgBytes)
			combinedResult.SetRef(ref)
		} else {
			combinedResult.AddMeta(fmt.Sprintf("%s/%s", exptypes.ExporterImageConfigKey, platformString), cfgBytes)
			expPlatforms.Platforms[len(combinedResult.Refs)] = exptypes.Platform{
				ID:       platformString,
				Platform: platform,
			}
			combinedResult.AddRef(platformString, ref)
		}
	}
	if len(combinedResult.Refs) > 1 {
		platformBytes, err := json.Marshal(expPlatforms)
		if err != nil {
			return nil, err
		}
		combinedResult.AddMeta(exptypes.ExporterPlatformsKey, platformBytes)
	}

	exporter, err := c.Worker.Exporter(bkclient.ExporterImage, c.SessionManager)
	if err != nil {
		return nil, err
	}

	expInstance, err := exporter.Resolve(ctx, opts)
	if err != nil {
		return nil, fmt.Errorf("failed to resolve exporter: %s", err)
	}

	resp, descRef, err := expInstance.Export(ctx, combinedResult, c.ID())
	if err != nil {
		return nil, fmt.Errorf("failed to export: %s", err)
	}
	if descRef != nil {
		descRef.Release()
	}
	return resp, nil
}

// TODO: dedupe w/ above
func (c *Client) ExportContainerImage(
	ctx context.Context,
	inputByPlatform map[string]PublishInput, //TODO: publish input as a name makes no sense anymore
	destPath string,
	opts map[string]string, // TODO: make this an actual type, this leaks too much untyped buildkit api
) (map[string]string, error) {
	ctx, cancel, err := c.withClientCloseCancel(ctx)
	if err != nil {
		return nil, err
	}
	defer cancel()

	destPath = path.Clean(destPath)
	if destPath == ".." || strings.HasPrefix(destPath, "../") {
		return nil, fmt.Errorf("path %q escapes workdir; use an absolute path instead", destPath)
	}

	combinedResult := &solverresult.Result[bkcache.ImmutableRef]{}
	expPlatforms := &exptypes.Platforms{
		Platforms: make([]exptypes.Platform, 0, len(inputByPlatform)),
	}
	// TODO: probably faster to do this in parallel for each platform
	for platformString, input := range inputByPlatform {
		// TODO: add util for turning into cacheRes, dedupe w/ above
		res, err := c.Solve(ctx, bkgw.SolveRequest{Definition: input.Definition})
		if err != nil {
			return nil, fmt.Errorf("failed to solve for container publish: %s", err)
		}
		cacheRes, err := solverresult.ConvertResult(res, func(rf *ref) (bkcache.ImmutableRef, error) {
			res, err := rf.Result(ctx)
			if err != nil {
				return nil, err
			}
			workerRef, ok := res.Sys().(*bkworker.WorkerRef)
			if !ok {
				return nil, fmt.Errorf("invalid ref: %T", res.Sys())
			}
			return workerRef.ImmutableRef, nil
		})
		if err != nil {
			return nil, fmt.Errorf("failed to convert result: %s", err)
		}
		ref, err := cacheRes.SingleRef()
		if err != nil {
			return nil, err
		}

		platform, err := platforms.Parse(platformString)
		if err != nil {
			return nil, err
		}
		cfgBytes, err := json.Marshal(specs.Image{
			Platform: specs.Platform{
				Architecture: platform.Architecture,
				OS:           platform.OS,
				OSVersion:    platform.OSVersion,
				OSFeatures:   platform.OSFeatures,
			},
			Config: input.Config,
		})
		if err != nil {
			return nil, err
		}
		if len(inputByPlatform) == 1 {
			combinedResult.AddMeta(exptypes.ExporterImageConfigKey, cfgBytes)
			combinedResult.SetRef(ref)
		} else {
			combinedResult.AddMeta(fmt.Sprintf("%s/%s", exptypes.ExporterImageConfigKey, platformString), cfgBytes)
			expPlatforms.Platforms = append(expPlatforms.Platforms, exptypes.Platform{
				ID:       platformString,
				Platform: platform,
			})
			combinedResult.AddRef(platformString, ref)
		}
	}
	if len(combinedResult.Refs) > 1 {
		platformBytes, err := json.Marshal(expPlatforms)
		if err != nil {
			return nil, err
		}
		combinedResult.AddMeta(exptypes.ExporterPlatformsKey, platformBytes)
	}

	exporterName := bkclient.ExporterDocker
	if len(combinedResult.Refs) > 1 {
		exporterName = bkclient.ExporterOCI
	}

	exporter, err := c.Worker.Exporter(exporterName, c.SessionManager)
	if err != nil {
		return nil, err
	}

	expInstance, err := exporter.Resolve(ctx, opts)
	if err != nil {
		return nil, fmt.Errorf("failed to resolve exporter: %s", err)
	}

	// TODO: workaround needed until upstream fix: https://github.com/moby/buildkit/pull/4049
	// TODO: This probably doesn't entirely work yet in the case where the combined result is still
	// lazy and relies on other session resources to be evaluated. Fix that if merging before upstream
	// fix in place.
	sess, err := c.newFileSendServerProxySession(ctx, destPath)
	if err != nil {
		return nil, err
	}

	resp, descRef, err := expInstance.Export(ctx, combinedResult, sess.ID())
	if err != nil {
		return nil, fmt.Errorf("failed to export: %s", err)
	}
	if descRef != nil {
		descRef.Release()
	}
	return resp, nil
}

<<<<<<< HEAD
type hostSocketOpts struct {
	HostPath       string `json:"host_path,omitempty"`
	ClientHostname string `json:"client_hostname,omitempty"`
}

func (c *Client) SocketLLBID(hostPath, clientHostname string) (string, error) {
	idBytes, err := json.Marshal(hostSocketOpts{
		HostPath:       hostPath,
		ClientHostname: clientHostname,
	})
	if err != nil {
		return "", err
	}
	return base64.URLEncoding.EncodeToString(idBytes), nil
}

func (c *Client) ListenHostToContainer(
	ctx context.Context,
	hostListenAddr, proto, upstream string,
) (*session.ListenResponse, func() error, error) {
	clientMetadata, err := engine.ClientMetadataFromContext(ctx)
	if err != nil {
		return nil, nil, fmt.Errorf("failed to get requester session ID: %s", err)
	}

	clientCaller, err := c.SessionManager.Get(ctx, clientMetadata.ClientID, false)
	if err != nil {
		return nil, nil, fmt.Errorf("failed to get requester session: %s", err)
	}

	conn := clientCaller.Conn()

	proxyClient := session.NewProxyListenerClient(conn)

	listener, err := proxyClient.Listen(ctx)
	if err != nil {
		return nil, nil, fmt.Errorf("failed to listen: %s", err)
	}

	err = listener.Send(&session.ListenRequest{
		Addr:     hostListenAddr,
		Protocol: proto,
	})
	if err != nil {
		return nil, nil, fmt.Errorf("failed to send listen request: %s", err)
	}

	listenRes, err := listener.Recv()
	if err != nil {
		return nil, nil, fmt.Errorf("failed to receive listen response: %s", err)
	}

	conns := map[string]net.Conn{}
	connsL := &sync.Mutex{}
	sendL := &sync.Mutex{}

	wg := new(sync.WaitGroup)
	wg.Add(1)
	go func() {
		defer wg.Done()
		for {
			res, err := listener.Recv()
			if err != nil {
				bklog.G(ctx).Warnf("listener recv err: %s", err)
				return
			}

			connId := res.GetConnId()
			if connId == "" {
				continue
			}

			connsL.Lock()
			conn, found := conns[connId]
			connsL.Unlock()

			if !found {
				conn, err := c.dialer.Dial(proto, upstream)
				if err != nil {
					bklog.G(ctx).Warnf("failed to dial %s %s: %s", proto, upstream, err)
					return
				}

				connsL.Lock()
				conns[connId] = conn
				connsL.Unlock()

				wg.Add(1)
				go func() {
					defer wg.Done()

					for {
						data := make([]byte, 1024) // TODO larger?
						n, err := conn.Read(data)
						if err != nil {
							return
						}

						sendL.Lock()
						err = listener.Send(&session.ListenRequest{
							ConnId: connId,
							Data:   data[:n],
						})
						sendL.Unlock()
						if err != nil {
							return
						}
					}
				}()
			}

			if res.Data != nil {
				_, err = conn.Write(res.Data)
				if err != nil {
					return
				}
			}
		}
	}()

	return listenRes, func() error {
		sendL.Lock()
		err := listener.CloseSend()
		sendL.Unlock()
		if err == nil {
			wg.Wait()
		}
		return err
	}, nil
}

=======
>>>>>>> fdd55504
func withOutgoingContext(ctx context.Context) context.Context {
	md, ok := metadata.FromIncomingContext(ctx)
	if ok {
		ctx = metadata.NewOutgoingContext(ctx, md)
	}
	return ctx
}<|MERGE_RESOLUTION|>--- conflicted
+++ resolved
@@ -88,13 +88,11 @@
 	containers   map[bkgw.Container]struct{}
 	containersMu sync.Mutex
 
-<<<<<<< HEAD
-	dialer *net.Dialer
-=======
 	closeCtx context.Context
 	cancel   context.CancelFunc
 	closeMu  sync.RWMutex
->>>>>>> fdd55504
+
+	dialer *net.Dialer
 }
 
 type Result = solverresult.Result[*ref]
@@ -266,16 +264,12 @@
 	return res, nil
 }
 
-<<<<<<< HEAD
 func (c *Client) ResolveImageConfig(ctx context.Context, ref string, opt llb.ResolveImageConfigOpt) (string, digest.Digest, []byte, error) {
-=======
-func (c *Client) ResolveImageConfig(ctx context.Context, ref string, opt llb.ResolveImageConfigOpt) (digest.Digest, []byte, error) {
 	ctx, cancel, err := c.withClientCloseCancel(ctx)
 	if err != nil {
-		return "", nil, err
+		return "", "", nil, err
 	}
 	defer cancel()
->>>>>>> fdd55504
 	ctx = withOutgoingContext(ctx)
 	return c.llbBridge.ResolveImageConfig(ctx, ref, opt)
 }
@@ -1001,23 +995,6 @@
 	return resp, nil
 }
 
-<<<<<<< HEAD
-type hostSocketOpts struct {
-	HostPath       string `json:"host_path,omitempty"`
-	ClientHostname string `json:"client_hostname,omitempty"`
-}
-
-func (c *Client) SocketLLBID(hostPath, clientHostname string) (string, error) {
-	idBytes, err := json.Marshal(hostSocketOpts{
-		HostPath:       hostPath,
-		ClientHostname: clientHostname,
-	})
-	if err != nil {
-		return "", err
-	}
-	return base64.URLEncoding.EncodeToString(idBytes), nil
-}
-
 func (c *Client) ListenHostToContainer(
 	ctx context.Context,
 	hostListenAddr, proto, upstream string,
@@ -1133,8 +1110,6 @@
 	}, nil
 }
 
-=======
->>>>>>> fdd55504
 func withOutgoingContext(ctx context.Context) context.Context {
 	md, ok := metadata.FromIncomingContext(ctx)
 	if ok {
