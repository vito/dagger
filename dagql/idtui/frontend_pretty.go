--- conflicted
+++ resolved
@@ -1007,14 +1007,7 @@
 		fe.editline.Update(nil)
 
 		return fe, tea.Batch(
-			tea.Printf(
-<<<<<<< HEAD
-				`Experimental Dagger interactive shell.`+
-					`Type ".help" for more information. Press Ctrl+D to exit.`),
-=======
-				`Dagger interactive shell. Type ".help" for more information. Press Ctrl+D to exit.`+
-					"\n"),
->>>>>>> cc73e2c3
+			tea.Printf(`Dagger interactive shell. Type ".help" for more information. Press Ctrl+D to exit.\n`),
 			fe.editline.Focus(),
 			tea.DisableMouse,
 		)
