--- conflicted
+++ resolved
@@ -187,37 +187,19 @@
 		})
 	}
 
-<<<<<<< HEAD
 	sess, err := client.Connect(ctx, params)
 	if err != nil {
 		return err
 	}
 	defer sess.Close()
-	return fn(ctx, sess)
-=======
-	var cbErr error
-	engineErr = engine.Start(ctx, engineConf, func(ctx context.Context, api *router.Router) error {
-		before := time.Now()
-
-		cbErr = fn(ctx, api)
-
-		program.Send(progrock.StatusInfoMsg{
-			Name:  "Duration",
-			Value: time.Since(before).Truncate(time.Millisecond).String(),
-			Order: 3,
-		})
-
-		return cbErr
+	before := time.Now()
+	err = fn(ctx, sess)
+	program.Send(progrock.StatusInfoMsg{
+		Name:  "Duration",
+		Value: time.Since(before).Truncate(time.Millisecond).String(),
+		Order: 3,
 	})
-
-	if cbErr != nil {
-		return cbErr
-	} else if engineErr != nil {
-		return engineErr
-	}
-
-	return nil
->>>>>>> e2b3449e
+	return err
 }
 
 func newProgrockWriter(dest string) (progrock.Writer, error) {
