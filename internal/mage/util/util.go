--- conflicted
+++ resolved
@@ -1,6 +1,8 @@
 package util
 
 import (
+	"context"
+	"fmt"
 	"os"
 	"path/filepath"
 	"runtime"
@@ -126,177 +128,6 @@
 		return c.Directory()
 	}
 	return c.Host().Directory(path)
-<<<<<<< HEAD
-=======
-}
-
-const (
-	engineSessionBinName = "dagger-engine-session"
-	shimBinName          = "dagger-shim"
-	buildkitRepo         = "github.com/moby/buildkit"
-	buildkitBranch       = "v0.10.5"
-)
-
-func DevEngineContainer(c *dagger.Client, arches, oses []string) []*dagger.Container {
-	buildkitRepo := c.Git(buildkitRepo).Branch(buildkitBranch).Tree()
-
-	platformVariants := make([]*dagger.Container, 0, len(arches))
-	for _, arch := range arches {
-		buildkitBase := c.Container(dagger.ContainerOpts{
-			Platform: dagger.Platform("linux/" + arch),
-		}).Build(buildkitRepo)
-
-		// build engine-session bins
-		for _, os := range oses {
-			// include each engine-session bin for each arch too in case there is a
-			// client/server mismatch
-			for _, arch := range arches {
-				// FIXME: bootstrap API doesn't support `WithExec`
-				//nolint
-				builtBin := GoBase(c).
-					WithEnvVariable("GOOS", os).
-					WithEnvVariable("GOARCH", arch).
-					Exec(dagger.ContainerExecOpts{
-						Args: []string{"go", "build", "-o", "./bin/" + engineSessionBinName, "-ldflags", "-s -w", "/app/cmd/engine-session"},
-					}).
-					File("./bin/" + engineSessionBinName)
-				// FIXME: the code below is part of "bootstrap" and using the LATEST
-				// released engine, which does not contain `WithRootfs`
-				//nolint
-				buildkitBase = buildkitBase.WithFS(
-					buildkitBase.FS().WithFile("/usr/bin/"+engineSessionBinName+"-"+os+"-"+arch, builtBin),
-				)
-			}
-		}
-
-		// build the shim binary
-		// FIXME: bootstrap API doesn't support `WithExec`
-		//nolint
-		shimBin := GoBase(c).
-			WithEnvVariable("GOOS", "linux").
-			WithEnvVariable("GOARCH", arch).
-			Exec(dagger.ContainerExecOpts{
-				Args: []string{"go", "build", "-o", "./bin/" + shimBinName, "-ldflags", "-s -w", "/app/cmd/shim"},
-			}).
-			File("./bin/" + shimBinName)
-		//nolint
-		buildkitBase = buildkitBase.WithFS(
-			buildkitBase.FS().WithFile("/usr/bin/"+shimBinName, shimBin),
-		)
-
-		// setup entrypoint
-		buildkitBase = buildkitBase.WithEntrypoint([]string{
-			"buildkitd",
-			"--oci-worker-binary", "/usr/bin/" + shimBinName,
-		})
-
-		platformVariants = append(platformVariants, buildkitBase)
-	}
-
-	return platformVariants
-}
-
-var (
-	devEngineOnce          sync.Once
-	devEngineContainerName string
-	devEngineErr           error
-)
-
-func DevEngine(ctx context.Context, c *dagger.Client) (string, error) {
-	devEngineOnce.Do(func() {
-		tmpfile, err := os.CreateTemp("", "dagger-engine-export")
-		if err != nil {
-			devEngineErr = err
-			return
-		}
-		defer os.Remove(tmpfile.Name())
-
-		arches := []string{runtime.GOARCH}
-		oses := []string{runtime.GOOS}
-		if runtime.GOOS != "linux" {
-			oses = append(oses, "linux")
-		}
-
-		_, err = c.Container().Export(ctx, tmpfile.Name(), dagger.ContainerExportOpts{
-			PlatformVariants: DevEngineContainer(c, arches, oses),
-		})
-		if err != nil {
-			devEngineErr = err
-			return
-		}
-
-		containerName := "test-dagger-engine"
-		volumeName := "test-dagger-engine"
-		imageName := "localhost/test-dagger-engine:latest"
-
-		// #nosec
-		loadCmd := exec.CommandContext(ctx, "docker", "load", "-i", tmpfile.Name())
-		output, err := loadCmd.CombinedOutput()
-		if err != nil {
-			devEngineErr = fmt.Errorf("docker load failed: %w: %s", err, output)
-			return
-		}
-		_, imageID, ok := strings.Cut(string(output), "sha256:")
-		if !ok {
-			devEngineErr = fmt.Errorf("unexpected output from docker load: %s", output)
-			return
-		}
-		imageID = strings.TrimSpace(imageID)
-
-		if output, err := exec.CommandContext(ctx, "docker",
-			"tag",
-			imageID,
-			imageName,
-		).CombinedOutput(); err != nil {
-			devEngineErr = fmt.Errorf("docker tag: %w: %s", err, output)
-			return
-		}
-
-		if output, err := exec.CommandContext(ctx, "docker",
-			"rm",
-			"-fv",
-			containerName,
-		).CombinedOutput(); err != nil {
-			devEngineErr = fmt.Errorf("docker rm: %w: %s", err, output)
-			return
-		}
-
-		if output, err := exec.CommandContext(ctx, "docker",
-			"run",
-			"-d",
-			"--rm",
-			"-v", volumeName+":/var/lib/buildkit",
-			"--name", containerName,
-			"--privileged",
-			imageName,
-			"--debug",
-		).CombinedOutput(); err != nil {
-			devEngineErr = fmt.Errorf("docker run: %w: %s", err, output)
-			return
-		}
-		devEngineContainerName = containerName
-	})
-	return devEngineContainerName, devEngineErr
-}
-
-func WithDevEngine(ctx context.Context, c *dagger.Client, cb func(context.Context, *dagger.Client) error) error {
-	containerName, err := DevEngine(ctx, c)
-	if err != nil {
-		return err
-	}
-
-	// TODO: not thread safe.... only other option is to put dagger host in dagger.Client
-	os.Setenv("DAGGER_HOST", "docker-container://"+containerName)
-	defer os.Unsetenv("DAGGER_HOST")
-
-	os.Setenv("DAGGER_RUNNER_HOST", "docker-container://"+containerName)
-	defer os.Unsetenv("DAGGER_RUNNER_HOST")
-
-	otherClient, err := dagger.Connect(ctx, dagger.WithLogOutput(os.Stderr))
-	if err != nil {
-		return err
-	}
-	return cb(ctx, otherClient)
 }
 
 func WithSetHostVar(ctx context.Context, h *dagger.Host, varName string) *dagger.HostVariable {
@@ -306,5 +137,4 @@
 		os.Exit(1)
 	}
 	return hv
->>>>>>> 2c66e16f
 }